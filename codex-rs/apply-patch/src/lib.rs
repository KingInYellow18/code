mod parser;
mod seek_sequence;

use std::collections::HashMap;
use std::path::Path;
use std::path::PathBuf;
use std::str::Utf8Error;

use anyhow::Context;
use anyhow::Result;
pub use parser::Hunk;
pub use parser::ParseError;
use parser::ParseError::*;
use parser::UpdateFileChunk;
pub use parser::parse_patch;
use similar::TextDiff;
use thiserror::Error;
use tree_sitter::LanguageError;
use tree_sitter::Parser;
use tree_sitter_bash::LANGUAGE as BASH;

/// Detailed instructions for gpt-4.1 on how to use the `apply_patch` tool.
pub const APPLY_PATCH_TOOL_INSTRUCTIONS: &str = include_str!("../apply_patch_tool_instructions.md");

const APPLY_PATCH_COMMANDS: [&str; 2] = ["apply_patch", "applypatch"];

#[derive(Debug, Error, PartialEq)]
pub enum ApplyPatchError {
    #[error(transparent)]
    ParseError(#[from] ParseError),
    #[error(transparent)]
    IoError(#[from] IoError),
    /// Error that occurs while computing replacements when applying patch chunks
    #[error("{0}")]
    ComputeReplacements(String),
}

impl From<std::io::Error> for ApplyPatchError {
    fn from(err: std::io::Error) -> Self {
        ApplyPatchError::IoError(IoError {
            context: "I/O error".to_string(),
            source: err,
        })
    }
}

impl From<&std::io::Error> for ApplyPatchError {
    fn from(err: &std::io::Error) -> Self {
        ApplyPatchError::IoError(IoError {
            context: "I/O error".to_string(),
            source: std::io::Error::new(err.kind(), err.to_string()),
        })
    }
}

#[derive(Debug, Error)]
#[error("{context}: {source}")]
pub struct IoError {
    context: String,
    #[source]
    source: std::io::Error,
}

impl PartialEq for IoError {
    fn eq(&self, other: &Self) -> bool {
        self.context == other.context && self.source.to_string() == other.source.to_string()
    }
}

#[derive(Debug, PartialEq)]
pub enum MaybeApplyPatch {
    Body(ApplyPatchArgs),
    ShellParseError(ExtractHeredocError),
    PatchParseError(ParseError),
    NotApplyPatch,
}

/// Both the raw PATCH argument to `apply_patch` as well as the PATCH argument
/// parsed into hunks.
#[derive(Debug, PartialEq)]
pub struct ApplyPatchArgs {
    pub patch: String,
    pub hunks: Vec<Hunk>,
}

pub fn maybe_parse_apply_patch(argv: &[String]) -> MaybeApplyPatch {
    match argv {
        [cmd, body] if APPLY_PATCH_COMMANDS.contains(&cmd.as_str()) => match parse_patch(body) {
            Ok(source) => MaybeApplyPatch::Body(source),
            Err(e) => MaybeApplyPatch::PatchParseError(e),
        },
<<<<<<< HEAD
        // Handle common shell wrappers: bash/sh/zsh with -lc or -c
        [shell, flag, script]
            if {
                // accept absolute paths too (e.g., /bin/bash, /usr/bin/sh)
                let shell_name = std::path::Path::new(shell)
                    .file_name()
                    .and_then(|s| s.to_str())
                    .unwrap_or("");
                let is_shell = matches!(shell_name, "bash" | "sh" | "zsh");
                let is_flag = matches!(flag.as_str(), "-lc" | "-c");
                is_shell && is_flag && script.trim_start().starts_with("apply_patch")
            } =>
=======
        [bash, flag, script]
            if bash == "bash"
                && flag == "-lc"
                && APPLY_PATCH_COMMANDS
                    .iter()
                    .any(|cmd| script.trim_start().starts_with(cmd)) =>
>>>>>>> 9193eb6b
        {
            match extract_heredoc_body_from_apply_patch_command(script) {
                Ok(body) => match parse_patch(&body) {
                    Ok(source) => MaybeApplyPatch::Body(source),
                    Err(e) => MaybeApplyPatch::PatchParseError(e),
                },
                Err(e) => MaybeApplyPatch::ShellParseError(e),
            }
        }
        _ => MaybeApplyPatch::NotApplyPatch,
    }
}

#[derive(Debug, PartialEq)]
pub enum ApplyPatchFileChange {
    Add {
        content: String,
    },
    Delete,
    Update {
        unified_diff: String,
        move_path: Option<PathBuf>,
        /// new_content that will result after the unified_diff is applied.
        new_content: String,
    },
}

#[derive(Debug, PartialEq)]
pub enum MaybeApplyPatchVerified {
    /// `argv` corresponded to an `apply_patch` invocation, and these are the
    /// resulting proposed file changes.
    Body(ApplyPatchAction),
    /// `argv` could not be parsed to determine whether it corresponds to an
    /// `apply_patch` invocation.
    ShellParseError(ExtractHeredocError),
    /// `argv` corresponded to an `apply_patch` invocation, but it could not
    /// be fulfilled due to the specified error.
    CorrectnessError(ApplyPatchError),
    /// `argv` decidedly did not correspond to an `apply_patch` invocation.
    NotApplyPatch,
}

/// ApplyPatchAction is the result of parsing an `apply_patch` command. By
/// construction, all paths should be absolute paths.
#[derive(Debug, PartialEq)]
pub struct ApplyPatchAction {
    changes: HashMap<PathBuf, ApplyPatchFileChange>,

    /// The raw patch argument that can be used with `apply_patch` as an exec
    /// call. i.e., if the original arg was parsed in "lenient" mode with a
    /// heredoc, this should be the value without the heredoc wrapper.
    pub patch: String,

    /// The working directory that was used to resolve relative paths in the patch.
    pub cwd: PathBuf,
}

impl ApplyPatchAction {
    pub fn is_empty(&self) -> bool {
        self.changes.is_empty()
    }

    /// Returns the changes that would be made by applying the patch.
    pub fn changes(&self) -> &HashMap<PathBuf, ApplyPatchFileChange> {
        &self.changes
    }

    /// Should be used exclusively for testing. (Not worth the overhead of
    /// creating a feature flag for this.)
    pub fn new_add_for_test(path: &Path, content: String) -> Self {
        if !path.is_absolute() {
            panic!("path must be absolute");
        }

        #[expect(clippy::expect_used)]
        let filename = path
            .file_name()
            .expect("path should not be empty")
            .to_string_lossy();
        let patch = format!(
            r#"*** Begin Patch
*** Update File: {filename}
@@
+ {content}
*** End Patch"#,
        );
        let changes = HashMap::from([(path.to_path_buf(), ApplyPatchFileChange::Add { content })]);
        #[expect(clippy::expect_used)]
        Self {
            changes,
            cwd: path
                .parent()
                .expect("path should have parent")
                .to_path_buf(),
            patch,
        }
    }
}

/// cwd must be an absolute path so that we can resolve relative paths in the
/// patch.
pub fn maybe_parse_apply_patch_verified(argv: &[String], cwd: &Path) -> MaybeApplyPatchVerified {
    match maybe_parse_apply_patch(argv) {
        MaybeApplyPatch::Body(ApplyPatchArgs { patch, hunks }) => {
            let mut changes = HashMap::new();
            for hunk in hunks {
                let path = hunk.resolve_path(cwd);
                match hunk {
                    Hunk::AddFile { contents, .. } => {
                        changes.insert(path, ApplyPatchFileChange::Add { content: contents });
                    }
                    Hunk::DeleteFile { .. } => {
                        changes.insert(path, ApplyPatchFileChange::Delete);
                    }
                    Hunk::UpdateFile {
                        move_path, chunks, ..
                    } => {
                        let ApplyPatchFileUpdate {
                            unified_diff,
                            content: contents,
                        } = match unified_diff_from_chunks(&path, &chunks) {
                            Ok(diff) => diff,
                            Err(e) => {
                                return MaybeApplyPatchVerified::CorrectnessError(e);
                            }
                        };
                        changes.insert(
                            path,
                            ApplyPatchFileChange::Update {
                                unified_diff,
                                move_path: move_path.map(|p| cwd.join(p)),
                                new_content: contents,
                            },
                        );
                    }
                }
            }
            MaybeApplyPatchVerified::Body(ApplyPatchAction {
                changes,
                patch,
                cwd: cwd.to_path_buf(),
            })
        }
        MaybeApplyPatch::ShellParseError(e) => MaybeApplyPatchVerified::ShellParseError(e),
        MaybeApplyPatch::PatchParseError(e) => MaybeApplyPatchVerified::CorrectnessError(e.into()),
        MaybeApplyPatch::NotApplyPatch => MaybeApplyPatchVerified::NotApplyPatch,
    }
}

/// Attempts to extract a heredoc_body object from a string bash command like:
/// Optimistically
///
/// ```bash
/// bash -lc 'apply_patch <<EOF\n***Begin Patch\n...EOF'
/// ```
///
/// # Arguments
///
/// * `src` - A string slice that holds the full command
///
/// # Returns
///
/// This function returns a `Result` which is:
///
/// * `Ok(String)` - The heredoc body if the extraction is successful.
/// * `Err(anyhow::Error)` - An error if the extraction fails.
///
fn extract_heredoc_body_from_apply_patch_command(
    src: &str,
) -> std::result::Result<String, ExtractHeredocError> {
    if !APPLY_PATCH_COMMANDS
        .iter()
        .any(|cmd| src.trim_start().starts_with(cmd))
    {
        return Err(ExtractHeredocError::CommandDidNotStartWithApplyPatch);
    }

    let lang = BASH.into();
    let mut parser = Parser::new();
    parser
        .set_language(&lang)
        .map_err(ExtractHeredocError::FailedToLoadBashGrammar)?;
    let tree = parser
        .parse(src, None)
        .ok_or(ExtractHeredocError::FailedToParsePatchIntoAst)?;

    let bytes = src.as_bytes();
    let mut c = tree.root_node().walk();

    loop {
        let node = c.node();
        if node.kind() == "heredoc_body" {
            let text = node
                .utf8_text(bytes)
                .map_err(ExtractHeredocError::HeredocNotUtf8)?;
            return Ok(text.trim_end_matches('\n').to_owned());
        }

        if c.goto_first_child() {
            continue;
        }
        while !c.goto_next_sibling() {
            if !c.goto_parent() {
                return Err(ExtractHeredocError::FailedToFindHeredocBody);
            }
        }
    }
}

#[derive(Debug, PartialEq)]
pub enum ExtractHeredocError {
    CommandDidNotStartWithApplyPatch,
    FailedToLoadBashGrammar(LanguageError),
    HeredocNotUtf8(Utf8Error),
    FailedToParsePatchIntoAst,
    FailedToFindHeredocBody,
}

/// Applies the patch and prints the result to stdout/stderr.
pub fn apply_patch(
    patch: &str,
    stdout: &mut impl std::io::Write,
    stderr: &mut impl std::io::Write,
) -> Result<(), ApplyPatchError> {
    let hunks = match parse_patch(patch) {
        Ok(source) => source.hunks,
        Err(e) => {
            match &e {
                InvalidPatchError(message) => {
                    writeln!(stderr, "Invalid patch: {message}").map_err(ApplyPatchError::from)?;
                }
                InvalidHunkError {
                    message,
                    line_number,
                } => {
                    writeln!(
                        stderr,
                        "Invalid patch hunk on line {line_number}: {message}"
                    )
                    .map_err(ApplyPatchError::from)?;
                }
            }
            return Err(ApplyPatchError::ParseError(e));
        }
    };

    apply_hunks(&hunks, stdout, stderr)?;

    Ok(())
}

/// Applies hunks and continues to update stdout/stderr
pub fn apply_hunks(
    hunks: &[Hunk],
    stdout: &mut impl std::io::Write,
    stderr: &mut impl std::io::Write,
) -> Result<(), ApplyPatchError> {
    let _existing_paths: Vec<&Path> = hunks
        .iter()
        .filter_map(|hunk| match hunk {
            Hunk::AddFile { .. } => {
                // The file is being added, so it doesn't exist yet.
                None
            }
            Hunk::DeleteFile { path } => Some(path.as_path()),
            Hunk::UpdateFile {
                path, move_path, ..
            } => match move_path {
                Some(move_path) => {
                    if std::fs::metadata(move_path)
                        .map(|m| m.is_file())
                        .unwrap_or(false)
                    {
                        Some(move_path.as_path())
                    } else {
                        None
                    }
                }
                None => Some(path.as_path()),
            },
        })
        .collect::<Vec<&Path>>();

    // Delegate to a helper that applies each hunk to the filesystem.
    match apply_hunks_to_files(hunks) {
        Ok(affected) => {
            print_summary(&affected, stdout).map_err(ApplyPatchError::from)?;
            Ok(())
        }
        Err(err) => {
            let msg = err.to_string();
            writeln!(stderr, "{msg}").map_err(ApplyPatchError::from)?;
            if let Some(io) = err.downcast_ref::<std::io::Error>() {
                Err(ApplyPatchError::from(io))
            } else {
                Err(ApplyPatchError::IoError(IoError {
                    context: msg,
                    source: std::io::Error::other(err),
                }))
            }
        }
    }
}

/// Applies each parsed patch hunk to the filesystem.
/// Returns an error if any of the changes could not be applied.
/// Tracks file paths affected by applying a patch.
pub struct AffectedPaths {
    pub added: Vec<PathBuf>,
    pub modified: Vec<PathBuf>,
    pub deleted: Vec<PathBuf>,
}

/// Apply the hunks to the filesystem, returning which files were added, modified, or deleted.
/// Returns an error if the patch could not be applied.
fn apply_hunks_to_files(hunks: &[Hunk]) -> anyhow::Result<AffectedPaths> {
    if hunks.is_empty() {
        anyhow::bail!("No files were modified.");
    }

    let mut added: Vec<PathBuf> = Vec::new();
    let mut modified: Vec<PathBuf> = Vec::new();
    let mut deleted: Vec<PathBuf> = Vec::new();
    for hunk in hunks {
        match hunk {
            Hunk::AddFile { path, contents } => {
                if let Some(parent) = path.parent() {
                    if !parent.as_os_str().is_empty() {
                        std::fs::create_dir_all(parent).with_context(|| {
                            format!("Failed to create parent directories for {}", path.display())
                        })?;
                    }
                }
                std::fs::write(path, contents)
                    .with_context(|| format!("Failed to write file {}", path.display()))?;
                added.push(path.clone());
            }
            Hunk::DeleteFile { path } => {
                std::fs::remove_file(path)
                    .with_context(|| format!("Failed to delete file {}", path.display()))?;
                deleted.push(path.clone());
            }
            Hunk::UpdateFile {
                path,
                move_path,
                chunks,
            } => {
                let AppliedPatch { new_contents, .. } =
                    derive_new_contents_from_chunks(path, chunks)?;
                if let Some(dest) = move_path {
                    if let Some(parent) = dest.parent() {
                        if !parent.as_os_str().is_empty() {
                            std::fs::create_dir_all(parent).with_context(|| {
                                format!("Failed to create parent directories for {}", dest.display())
                            })?;
                        }
                    }
                    std::fs::write(dest, new_contents)
                        .with_context(|| format!("Failed to write file {}", dest.display()))?;
                    std::fs::remove_file(path)
                        .with_context(|| format!("Failed to remove original {}", path.display()))?;
                    modified.push(dest.clone());
                } else {
                    std::fs::write(path, new_contents)
                        .with_context(|| format!("Failed to write file {}", path.display()))?;
                    modified.push(path.clone());
                }
            }
        }
    }
    Ok(AffectedPaths {
        added,
        modified,
        deleted,
    })
}

struct AppliedPatch {
    original_contents: String,
    new_contents: String,
}

/// Return *only* the new file contents (joined into a single `String`) after
/// applying the chunks to the file at `path`.
fn derive_new_contents_from_chunks(
    path: &Path,
    chunks: &[UpdateFileChunk],
) -> std::result::Result<AppliedPatch, ApplyPatchError> {
    let original_contents = match std::fs::read_to_string(path) {
        Ok(contents) => contents,
        Err(err) => {
            return Err(ApplyPatchError::IoError(IoError {
                context: format!("Failed to read file to update {}", path.display()),
                source: err,
            }));
        }
    };

    let mut original_lines: Vec<String> = original_contents
        .split('\n')
        .map(|s| s.to_string())
        .collect();

    // Drop the trailing empty element that results from the final newline so
    // that line counts match the behaviour of standard `diff`.
    if original_lines.last().is_some_and(|s| s.is_empty()) {
        original_lines.pop();
    }

    let replacements = compute_replacements(&original_lines, path, chunks)?;
    let new_lines = apply_replacements(original_lines, &replacements);
    let mut new_lines = new_lines;
    if !new_lines.last().is_some_and(|s| s.is_empty()) {
        new_lines.push(String::new());
    }
    let new_contents = new_lines.join("\n");
    Ok(AppliedPatch {
        original_contents,
        new_contents,
    })
}

/// Compute a list of replacements needed to transform `original_lines` into the
/// new lines, given the patch `chunks`. Each replacement is returned as
/// `(start_index, old_len, new_lines)`.
fn compute_replacements(
    original_lines: &[String],
    path: &Path,
    chunks: &[UpdateFileChunk],
) -> std::result::Result<Vec<(usize, usize, Vec<String>)>, ApplyPatchError> {
    let mut replacements: Vec<(usize, usize, Vec<String>)> = Vec::new();
    let mut line_index: usize = 0;

    for chunk in chunks {
        // If a chunk has a `change_context`, we use seek_sequence to find it, then
        // adjust our `line_index` to continue from there.
        if let Some(ctx_line) = &chunk.change_context {
            if let Some(idx) = seek_sequence::seek_sequence(
                original_lines,
                std::slice::from_ref(ctx_line),
                line_index,
                false,
            ) {
                line_index = idx + 1;
            } else {
                return Err(ApplyPatchError::ComputeReplacements(format!(
                    "Failed to find context '{}' in {}",
                    ctx_line,
                    path.display()
                )));
            }
        }

        if chunk.old_lines.is_empty() {
            // Pure addition (no old lines). We'll add them at the end or just
            // before the final empty line if one exists.
            let insertion_idx = if original_lines.last().is_some_and(|s| s.is_empty()) {
                original_lines.len() - 1
            } else {
                original_lines.len()
            };
            replacements.push((insertion_idx, 0, chunk.new_lines.clone()));
            continue;
        }

        // Otherwise, try to match the existing lines in the file with the old lines
        // from the chunk. If found, schedule that region for replacement.
        // Attempt to locate the `old_lines` verbatim within the file.  In many
        // real‑world diffs the last element of `old_lines` is an *empty* string
        // representing the terminating newline of the region being replaced.
        // This sentinel is not present in `original_lines` because we strip the
        // trailing empty slice emitted by `split('\n')`.  If a direct search
        // fails and the pattern ends with an empty string, retry without that
        // final element so that modifications touching the end‑of‑file can be
        // located reliably.

        let mut pattern: &[String] = &chunk.old_lines;
        let mut found =
            seek_sequence::seek_sequence(original_lines, pattern, line_index, chunk.is_end_of_file);

        let mut new_slice: &[String] = &chunk.new_lines;

        if found.is_none() && pattern.last().is_some_and(|s| s.is_empty()) {
            // Retry without the trailing empty line which represents the final
            // newline in the file.
            pattern = &pattern[..pattern.len() - 1];
            if new_slice.last().is_some_and(|s| s.is_empty()) {
                new_slice = &new_slice[..new_slice.len() - 1];
            }

            found = seek_sequence::seek_sequence(
                original_lines,
                pattern,
                line_index,
                chunk.is_end_of_file,
            );
        }

        if let Some(start_idx) = found {
            replacements.push((start_idx, pattern.len(), new_slice.to_vec()));
            line_index = start_idx + pattern.len();
        } else {
            return Err(ApplyPatchError::ComputeReplacements(format!(
                "Failed to find expected lines {:?} in {}",
                chunk.old_lines,
                path.display()
            )));
        }
    }

    Ok(replacements)
}

/// Apply the `(start_index, old_len, new_lines)` replacements to `original_lines`,
/// returning the modified file contents as a vector of lines.
fn apply_replacements(
    mut lines: Vec<String>,
    replacements: &[(usize, usize, Vec<String>)],
) -> Vec<String> {
    // We must apply replacements in descending order so that earlier replacements
    // don't shift the positions of later ones.
    for (start_idx, old_len, new_segment) in replacements.iter().rev() {
        let start_idx = *start_idx;
        let old_len = *old_len;

        // Remove old lines.
        for _ in 0..old_len {
            if start_idx < lines.len() {
                lines.remove(start_idx);
            }
        }

        // Insert new lines.
        for (offset, new_line) in new_segment.iter().enumerate() {
            lines.insert(start_idx + offset, new_line.clone());
        }
    }

    lines
}

/// Intended result of a file update for apply_patch.
#[derive(Debug, Eq, PartialEq)]
pub struct ApplyPatchFileUpdate {
    unified_diff: String,
    content: String,
}

pub fn unified_diff_from_chunks(
    path: &Path,
    chunks: &[UpdateFileChunk],
) -> std::result::Result<ApplyPatchFileUpdate, ApplyPatchError> {
    unified_diff_from_chunks_with_context(path, chunks, 1)
}

pub fn unified_diff_from_chunks_with_context(
    path: &Path,
    chunks: &[UpdateFileChunk],
    context: usize,
) -> std::result::Result<ApplyPatchFileUpdate, ApplyPatchError> {
    let AppliedPatch {
        original_contents,
        new_contents,
    } = derive_new_contents_from_chunks(path, chunks)?;
    let text_diff = TextDiff::from_lines(&original_contents, &new_contents);
    let unified_diff = text_diff.unified_diff().context_radius(context).to_string();
    Ok(ApplyPatchFileUpdate {
        unified_diff,
        content: new_contents,
    })
}

/// Print the summary of changes in git-style format.
/// Write a summary of changes to the given writer.
pub fn print_summary(
    affected: &AffectedPaths,
    out: &mut impl std::io::Write,
) -> std::io::Result<()> {
    writeln!(out, "Success. Updated the following files:")?;
    for path in &affected.added {
        writeln!(out, "A {}", path.display())?;
    }
    for path in &affected.modified {
        writeln!(out, "M {}", path.display())?;
    }
    for path in &affected.deleted {
        writeln!(out, "D {}", path.display())?;
    }
    Ok(())
}

#[cfg(test)]
mod tests {
    use super::*;
    use pretty_assertions::assert_eq;
    use std::fs;
    use tempfile::tempdir;

    /// Helper to construct a patch with the given body.
    fn wrap_patch(body: &str) -> String {
        format!("*** Begin Patch\n{body}\n*** End Patch")
    }

    fn strs_to_strings(strs: &[&str]) -> Vec<String> {
        strs.iter().map(|s| s.to_string()).collect()
    }

    #[test]
    fn test_literal() {
        let args = strs_to_strings(&[
            "apply_patch",
            r#"*** Begin Patch
*** Add File: foo
+hi
*** End Patch
"#,
        ]);

        match maybe_parse_apply_patch(&args) {
            MaybeApplyPatch::Body(ApplyPatchArgs { hunks, patch: _ }) => {
                assert_eq!(
                    hunks,
                    vec![Hunk::AddFile {
                        path: PathBuf::from("foo"),
                        contents: "hi\n".to_string()
                    }]
                );
            }
            result => panic!("expected MaybeApplyPatch::Body got {result:?}"),
        }
    }

    #[test]
    fn test_literal_applypatch() {
        let args = strs_to_strings(&[
            "applypatch",
            r#"*** Begin Patch
*** Add File: foo
+hi
*** End Patch
"#,
        ]);

        match maybe_parse_apply_patch(&args) {
            MaybeApplyPatch::Body(ApplyPatchArgs { hunks, patch: _ }) => {
                assert_eq!(
                    hunks,
                    vec![Hunk::AddFile {
                        path: PathBuf::from("foo"),
                        contents: "hi\n".to_string()
                    }]
                );
            }
            result => panic!("expected MaybeApplyPatch::Body got {result:?}"),
        }
    }

    #[test]
    fn test_heredoc() {
        let args = strs_to_strings(&[
            "bash",
            "-lc",
            r#"apply_patch <<'PATCH'
*** Begin Patch
*** Add File: foo
+hi
*** End Patch
PATCH"#,
        ]);

        match maybe_parse_apply_patch(&args) {
            MaybeApplyPatch::Body(ApplyPatchArgs { hunks, patch: _ }) => {
                assert_eq!(
                    hunks,
                    vec![Hunk::AddFile {
                        path: PathBuf::from("foo"),
                        contents: "hi\n".to_string()
                    }]
                );
            }
            result => panic!("expected MaybeApplyPatch::Body got {result:?}"),
        }
    }

    #[test]
    fn test_heredoc_applypatch() {
        let args = strs_to_strings(&[
            "bash",
            "-lc",
            r#"applypatch <<'PATCH'
*** Begin Patch
*** Add File: foo
+hi
*** End Patch
PATCH"#,
        ]);

        match maybe_parse_apply_patch(&args) {
            MaybeApplyPatch::Body(ApplyPatchArgs { hunks, patch: _ }) => {
                assert_eq!(
                    hunks,
                    vec![Hunk::AddFile {
                        path: PathBuf::from("foo"),
                        contents: "hi\n".to_string()
                    }]
                );
            }
            result => panic!("expected MaybeApplyPatch::Body got {result:?}"),
        }
    }

    #[test]
    fn test_add_file_hunk_creates_file_with_contents() {
        let dir = tempdir().unwrap();
        let path = dir.path().join("add.txt");
        let patch = wrap_patch(&format!(
            r#"*** Add File: {}
+ab
+cd"#,
            path.display()
        ));
        let mut stdout = Vec::new();
        let mut stderr = Vec::new();
        apply_patch(&patch, &mut stdout, &mut stderr).unwrap();
        // Verify expected stdout and stderr outputs.
        let stdout_str = String::from_utf8(stdout).unwrap();
        let stderr_str = String::from_utf8(stderr).unwrap();
        let expected_out = format!(
            "Success. Updated the following files:\nA {}\n",
            path.display()
        );
        assert_eq!(stdout_str, expected_out);
        assert_eq!(stderr_str, "");
        let contents = fs::read_to_string(path).unwrap();
        assert_eq!(contents, "ab\ncd\n");
    }

    #[test]
    fn test_delete_file_hunk_removes_file() {
        let dir = tempdir().unwrap();
        let path = dir.path().join("del.txt");
        fs::write(&path, "x").unwrap();
        let patch = wrap_patch(&format!("*** Delete File: {}", path.display()));
        let mut stdout = Vec::new();
        let mut stderr = Vec::new();
        apply_patch(&patch, &mut stdout, &mut stderr).unwrap();
        let stdout_str = String::from_utf8(stdout).unwrap();
        let stderr_str = String::from_utf8(stderr).unwrap();
        let expected_out = format!(
            "Success. Updated the following files:\nD {}\n",
            path.display()
        );
        assert_eq!(stdout_str, expected_out);
        assert_eq!(stderr_str, "");
        assert!(!path.exists());
    }

    #[test]
    fn test_update_file_hunk_modifies_content() {
        let dir = tempdir().unwrap();
        let path = dir.path().join("update.txt");
        fs::write(&path, "foo\nbar\n").unwrap();
        let patch = wrap_patch(&format!(
            r#"*** Update File: {}
@@
 foo
-bar
+baz"#,
            path.display()
        ));
        let mut stdout = Vec::new();
        let mut stderr = Vec::new();
        apply_patch(&patch, &mut stdout, &mut stderr).unwrap();
        // Validate modified file contents and expected stdout/stderr.
        let stdout_str = String::from_utf8(stdout).unwrap();
        let stderr_str = String::from_utf8(stderr).unwrap();
        let expected_out = format!(
            "Success. Updated the following files:\nM {}\n",
            path.display()
        );
        assert_eq!(stdout_str, expected_out);
        assert_eq!(stderr_str, "");
        let contents = fs::read_to_string(&path).unwrap();
        assert_eq!(contents, "foo\nbaz\n");
    }

    #[test]
    fn test_update_file_hunk_can_move_file() {
        let dir = tempdir().unwrap();
        let src = dir.path().join("src.txt");
        let dest = dir.path().join("dst.txt");
        fs::write(&src, "line\n").unwrap();
        let patch = wrap_patch(&format!(
            r#"*** Update File: {}
*** Move to: {}
@@
-line
+line2"#,
            src.display(),
            dest.display()
        ));
        let mut stdout = Vec::new();
        let mut stderr = Vec::new();
        apply_patch(&patch, &mut stdout, &mut stderr).unwrap();
        // Validate move semantics and expected stdout/stderr.
        let stdout_str = String::from_utf8(stdout).unwrap();
        let stderr_str = String::from_utf8(stderr).unwrap();
        let expected_out = format!(
            "Success. Updated the following files:\nM {}\n",
            dest.display()
        );
        assert_eq!(stdout_str, expected_out);
        assert_eq!(stderr_str, "");
        assert!(!src.exists());
        let contents = fs::read_to_string(&dest).unwrap();
        assert_eq!(contents, "line2\n");
    }

    /// Verify that a single `Update File` hunk with multiple change chunks can update different
    /// parts of a file and that the file is listed only once in the summary.
    #[test]
    fn test_multiple_update_chunks_apply_to_single_file() {
        // Start with a file containing four lines.
        let dir = tempdir().unwrap();
        let path = dir.path().join("multi.txt");
        fs::write(&path, "foo\nbar\nbaz\nqux\n").unwrap();
        // Construct an update patch with two separate change chunks.
        // The first chunk uses the line `foo` as context and transforms `bar` into `BAR`.
        // The second chunk uses `baz` as context and transforms `qux` into `QUX`.
        let patch = wrap_patch(&format!(
            r#"*** Update File: {}
@@
 foo
-bar
+BAR
@@
 baz
-qux
+QUX"#,
            path.display()
        ));
        let mut stdout = Vec::new();
        let mut stderr = Vec::new();
        apply_patch(&patch, &mut stdout, &mut stderr).unwrap();
        let stdout_str = String::from_utf8(stdout).unwrap();
        let stderr_str = String::from_utf8(stderr).unwrap();
        let expected_out = format!(
            "Success. Updated the following files:\nM {}\n",
            path.display()
        );
        assert_eq!(stdout_str, expected_out);
        assert_eq!(stderr_str, "");
        let contents = fs::read_to_string(&path).unwrap();
        assert_eq!(contents, "foo\nBAR\nbaz\nQUX\n");
    }

    /// A more involved `Update File` hunk that exercises additions, deletions and
    /// replacements in separate chunks that appear in non‑adjacent parts of the
    /// file.  Verifies that all edits are applied and that the summary lists the
    /// file only once.
    #[test]
    fn test_update_file_hunk_interleaved_changes() {
        let dir = tempdir().unwrap();
        let path = dir.path().join("interleaved.txt");

        // Original file: six numbered lines.
        fs::write(&path, "a\nb\nc\nd\ne\nf\n").unwrap();

        // Patch performs:
        //  • Replace `b` → `B`
        //  • Replace `e` → `E` (using surrounding context)
        //  • Append new line `g` at the end‑of‑file
        let patch = wrap_patch(&format!(
            r#"*** Update File: {}
@@
 a
-b
+B
@@
 c
 d
-e
+E
@@
 f
+g
*** End of File"#,
            path.display()
        ));

        let mut stdout = Vec::new();
        let mut stderr = Vec::new();
        apply_patch(&patch, &mut stdout, &mut stderr).unwrap();

        let stdout_str = String::from_utf8(stdout).unwrap();
        let stderr_str = String::from_utf8(stderr).unwrap();

        let expected_out = format!(
            "Success. Updated the following files:\nM {}\n",
            path.display()
        );
        assert_eq!(stdout_str, expected_out);
        assert_eq!(stderr_str, "");

        let contents = fs::read_to_string(&path).unwrap();
        assert_eq!(contents, "a\nB\nc\nd\nE\nf\ng\n");
    }

    /// Ensure that patches authored with ASCII characters can update lines that
    /// contain typographic Unicode punctuation (e.g. EN DASH, NON-BREAKING
    /// HYPHEN). Historically `git apply` succeeds in such scenarios but our
    /// internal matcher failed requiring an exact byte-for-byte match.  The
    /// fuzzy-matching pass that normalises common punctuation should now bridge
    /// the gap.
    #[test]
    fn test_update_line_with_unicode_dash() {
        let dir = tempdir().unwrap();
        let path = dir.path().join("unicode.py");

        // Original line contains EN DASH (\u{2013}) and NON-BREAKING HYPHEN (\u{2011}).
        let original = "import asyncio  # local import \u{2013} avoids top\u{2011}level dep\n";
        std::fs::write(&path, original).unwrap();

        // Patch uses plain ASCII dash / hyphen.
        let patch = wrap_patch(&format!(
            r#"*** Update File: {}
@@
-import asyncio  # local import - avoids top-level dep
+import asyncio  # HELLO"#,
            path.display()
        ));

        let mut stdout = Vec::new();
        let mut stderr = Vec::new();
        apply_patch(&patch, &mut stdout, &mut stderr).unwrap();

        // File should now contain the replaced comment.
        let expected = "import asyncio  # HELLO\n";
        let contents = std::fs::read_to_string(&path).unwrap();
        assert_eq!(contents, expected);

        // Ensure success summary lists the file as modified.
        let stdout_str = String::from_utf8(stdout).unwrap();
        let expected_out = format!(
            "Success. Updated the following files:\nM {}\n",
            path.display()
        );
        assert_eq!(stdout_str, expected_out);

        // No stderr expected.
        assert_eq!(String::from_utf8(stderr).unwrap(), "");
    }

    #[test]
    fn test_unified_diff() {
        // Start with a file containing four lines.
        let dir = tempdir().unwrap();
        let path = dir.path().join("multi.txt");
        fs::write(&path, "foo\nbar\nbaz\nqux\n").unwrap();
        let patch = wrap_patch(&format!(
            r#"*** Update File: {}
@@
 foo
-bar
+BAR
@@
 baz
-qux
+QUX"#,
            path.display()
        ));
        let patch = parse_patch(&patch).unwrap();

        let update_file_chunks = match patch.hunks.as_slice() {
            [Hunk::UpdateFile { chunks, .. }] => chunks,
            _ => panic!("Expected a single UpdateFile hunk"),
        };
        let diff = unified_diff_from_chunks(&path, update_file_chunks).unwrap();
        let expected_diff = r#"@@ -1,4 +1,4 @@
 foo
-bar
+BAR
 baz
-qux
+QUX
"#;
        let expected = ApplyPatchFileUpdate {
            unified_diff: expected_diff.to_string(),
            content: "foo\nBAR\nbaz\nQUX\n".to_string(),
        };
        assert_eq!(expected, diff);
    }

    #[test]
    fn test_unified_diff_first_line_replacement() {
        // Replace the very first line of the file.
        let dir = tempdir().unwrap();
        let path = dir.path().join("first.txt");
        fs::write(&path, "foo\nbar\nbaz\n").unwrap();

        let patch = wrap_patch(&format!(
            r#"*** Update File: {}
@@
-foo
+FOO
 bar
"#,
            path.display()
        ));

        let patch = parse_patch(&patch).unwrap();
        let chunks = match patch.hunks.as_slice() {
            [Hunk::UpdateFile { chunks, .. }] => chunks,
            _ => panic!("Expected a single UpdateFile hunk"),
        };

        let diff = unified_diff_from_chunks(&path, chunks).unwrap();
        let expected_diff = r#"@@ -1,2 +1,2 @@
-foo
+FOO
 bar
"#;
        let expected = ApplyPatchFileUpdate {
            unified_diff: expected_diff.to_string(),
            content: "FOO\nbar\nbaz\n".to_string(),
        };
        assert_eq!(expected, diff);
    }

    #[test]
    fn test_unified_diff_last_line_replacement() {
        // Replace the very last line of the file.
        let dir = tempdir().unwrap();
        let path = dir.path().join("last.txt");
        fs::write(&path, "foo\nbar\nbaz\n").unwrap();

        let patch = wrap_patch(&format!(
            r#"*** Update File: {}
@@
 foo
 bar
-baz
+BAZ
"#,
            path.display()
        ));

        let patch = parse_patch(&patch).unwrap();
        let chunks = match patch.hunks.as_slice() {
            [Hunk::UpdateFile { chunks, .. }] => chunks,
            _ => panic!("Expected a single UpdateFile hunk"),
        };

        let diff = unified_diff_from_chunks(&path, chunks).unwrap();
        let expected_diff = r#"@@ -2,2 +2,2 @@
 bar
-baz
+BAZ
"#;
        let expected = ApplyPatchFileUpdate {
            unified_diff: expected_diff.to_string(),
            content: "foo\nbar\nBAZ\n".to_string(),
        };
        assert_eq!(expected, diff);
    }

    #[test]
    fn test_unified_diff_insert_at_eof() {
        // Insert a new line at end‑of‑file.
        let dir = tempdir().unwrap();
        let path = dir.path().join("insert.txt");
        fs::write(&path, "foo\nbar\nbaz\n").unwrap();

        let patch = wrap_patch(&format!(
            r#"*** Update File: {}
@@
+quux
*** End of File
"#,
            path.display()
        ));

        let patch = parse_patch(&patch).unwrap();
        let chunks = match patch.hunks.as_slice() {
            [Hunk::UpdateFile { chunks, .. }] => chunks,
            _ => panic!("Expected a single UpdateFile hunk"),
        };

        let diff = unified_diff_from_chunks(&path, chunks).unwrap();
        let expected_diff = r#"@@ -3 +3,2 @@
 baz
+quux
"#;
        let expected = ApplyPatchFileUpdate {
            unified_diff: expected_diff.to_string(),
            content: "foo\nbar\nbaz\nquux\n".to_string(),
        };
        assert_eq!(expected, diff);
    }

    #[test]
    fn test_unified_diff_interleaved_changes() {
        // Original file with six lines.
        let dir = tempdir().unwrap();
        let path = dir.path().join("interleaved.txt");
        fs::write(&path, "a\nb\nc\nd\ne\nf\n").unwrap();

        // Patch replaces two separate lines and appends a new one at EOF using
        // three distinct chunks.
        let patch_body = format!(
            r#"*** Update File: {}
@@
 a
-b
+B
@@
 d
-e
+E
@@
 f
+g
*** End of File"#,
            path.display()
        );
        let patch = wrap_patch(&patch_body);

        // Extract chunks then build the unified diff.
        let parsed = parse_patch(&patch).unwrap();
        let chunks = match parsed.hunks.as_slice() {
            [Hunk::UpdateFile { chunks, .. }] => chunks,
            _ => panic!("Expected a single UpdateFile hunk"),
        };

        let diff = unified_diff_from_chunks(&path, chunks).unwrap();

        let expected_diff = r#"@@ -1,6 +1,7 @@
 a
-b
+B
 c
 d
-e
+E
 f
+g
"#;

        let expected = ApplyPatchFileUpdate {
            unified_diff: expected_diff.to_string(),
            content: "a\nB\nc\nd\nE\nf\ng\n".to_string(),
        };

        assert_eq!(expected, diff);

        let mut stdout = Vec::new();
        let mut stderr = Vec::new();
        apply_patch(&patch, &mut stdout, &mut stderr).unwrap();
        let contents = fs::read_to_string(path).unwrap();
        assert_eq!(
            contents,
            r#"a
B
c
d
E
f
g
"#
        );
    }

    #[test]
    fn test_apply_patch_should_resolve_absolute_paths_in_cwd() {
        let session_dir = tempdir().unwrap();
        let relative_path = "source.txt";

        // Note that we need this file to exist for the patch to be "verified"
        // and parsed correctly.
        let session_file_path = session_dir.path().join(relative_path);
        fs::write(&session_file_path, "session directory content\n").unwrap();

        let argv = vec![
            "apply_patch".to_string(),
            r#"*** Begin Patch
*** Update File: source.txt
@@
-session directory content
+updated session directory content
*** End Patch"#
                .to_string(),
        ];

        let result = maybe_parse_apply_patch_verified(&argv, session_dir.path());

        // Verify the patch contents - as otherwise we may have pulled contents
        // from the wrong file (as we're using relative paths)
        assert_eq!(
            result,
            MaybeApplyPatchVerified::Body(ApplyPatchAction {
                changes: HashMap::from([(
                    session_dir.path().join(relative_path),
                    ApplyPatchFileChange::Update {
                        unified_diff: r#"@@ -1 +1 @@
-session directory content
+updated session directory content
"#
                        .to_string(),
                        move_path: None,
                        new_content: "updated session directory content\n".to_string(),
                    },
                )]),
                patch: argv[1].clone(),
                cwd: session_dir.path().to_path_buf(),
            })
        );
    }

    #[test]
    fn test_apply_patch_fails_on_write_error() {
        let dir = tempdir().unwrap();
        let path = dir.path().join("readonly.txt");
        fs::write(&path, "before\n").unwrap();
        let mut perms = fs::metadata(&path).unwrap().permissions();
        perms.set_readonly(true);
        fs::set_permissions(&path, perms).unwrap();

        let patch = wrap_patch(&format!(
            "*** Update File: {}\n@@\n-before\n+after\n*** End Patch",
            path.display()
        ));

        let mut stdout = Vec::new();
        let mut stderr = Vec::new();
        let result = apply_patch(&patch, &mut stdout, &mut stderr);
        assert!(result.is_err());
    }
}<|MERGE_RESOLUTION|>--- conflicted
+++ resolved
@@ -89,7 +89,6 @@
             Ok(source) => MaybeApplyPatch::Body(source),
             Err(e) => MaybeApplyPatch::PatchParseError(e),
         },
-<<<<<<< HEAD
         // Handle common shell wrappers: bash/sh/zsh with -lc or -c
         [shell, flag, script]
             if {
@@ -102,14 +101,6 @@
                 let is_flag = matches!(flag.as_str(), "-lc" | "-c");
                 is_shell && is_flag && script.trim_start().starts_with("apply_patch")
             } =>
-=======
-        [bash, flag, script]
-            if bash == "bash"
-                && flag == "-lc"
-                && APPLY_PATCH_COMMANDS
-                    .iter()
-                    .any(|cmd| script.trim_start().starts_with(cmd)) =>
->>>>>>> 9193eb6b
         {
             match extract_heredoc_body_from_apply_patch_command(script) {
                 Ok(body) => match parse_patch(&body) {
