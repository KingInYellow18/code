--- conflicted
+++ resolved
@@ -31,15 +31,10 @@
 os_info = "3.12.0"
 portable-pty = "0.9.0"
 rand = "0.9"
-<<<<<<< HEAD
-regex-lite = "0.1.6"
+regex-lite = "0.1.7"
 reqwest = { version = "0.12", default-features = false, features = ["json", "stream", "rustls-tls"] }
 oauth2 = "4.4"
 urlencoding = "2.1"
-=======
-regex-lite = "0.1.7"
-reqwest = { version = "0.12", features = ["json", "stream"] }
->>>>>>> 07803343
 serde = { version = "1", features = ["derive"] }
 serde_json = "1"
 sha1 = "0.10.6"
