--- conflicted
+++ resolved
@@ -37,6 +37,7 @@
 use codex_login::CodexAuth;
 use crate::protocol::WebSearchBeginEvent;
 use crate::protocol::WebSearchCompleteEvent;
+use codex_protocol::models::WebSearchAction;
 
 /// Initial submission ID for session configuration
 pub(crate) const INITIAL_SUBMIT_ID: &str = "";
@@ -407,7 +408,6 @@
 use crate::protocol::ExecCommandEndEvent;
 use crate::protocol::FileChange;
 use crate::protocol::InputItem;
-use crate::protocol::ListCustomPromptsResponseEvent;
 use crate::protocol::Op;
 use crate::protocol::PatchApplyBeginEvent;
 use crate::protocol::PatchApplyEndEvent;
@@ -417,11 +417,6 @@
 use crate::protocol::Submission;
 use crate::protocol::TaskCompleteEvent;
 use crate::protocol::TurnDiffEvent;
-<<<<<<< HEAD
-=======
-use crate::protocol::WebSearchBeginEvent;
-use crate::protocol::WebSearchEndEvent;
->>>>>>> f7cb2f87
 use crate::rollout::RolloutRecorder;
 use crate::safety::SafetyCheck;
 use crate::safety::assess_command_safety;
@@ -430,38 +425,8 @@
 use crate::turn_diff_tracker::TurnDiffTracker;
 use crate::user_notification::UserNotification;
 use crate::util::backoff;
-<<<<<<< HEAD
 use serde_json::Value;
 use crate::exec_command::ExecSessionManager;
-=======
-use codex_protocol::config_types::ReasoningEffort as ReasoningEffortConfig;
-use codex_protocol::config_types::ReasoningSummary as ReasoningSummaryConfig;
-use codex_protocol::custom_prompts::CustomPrompt;
-use codex_protocol::models::ContentItem;
-use codex_protocol::models::FunctionCallOutputPayload;
-use codex_protocol::models::LocalShellAction;
-use codex_protocol::models::ReasoningItemContent;
-use codex_protocol::models::ReasoningItemReasoningSummary;
-use codex_protocol::models::ResponseInputItem;
-use codex_protocol::models::ResponseItem;
-use codex_protocol::models::ShellToolCallParams;
-use codex_protocol::models::WebSearchAction;
-
-// A convenience extension trait for acquiring mutex locks where poisoning is
-// unrecoverable and should abort the program. This avoids scattered `.unwrap()`
-// calls on `lock()` while still surfacing a clear panic message when a lock is
-// poisoned.
-trait MutexExt<T> {
-    fn lock_unchecked(&self) -> MutexGuard<'_, T>;
-}
-
-impl<T> MutexExt<T> for Mutex<T> {
-    fn lock_unchecked(&self) -> MutexGuard<'_, T> {
-        #[expect(clippy::expect_used)]
-        self.lock().expect("poisoned lock")
-    }
-}
->>>>>>> f7cb2f87
 
 /// The high-level interface to the Codex system.
 /// It operates as a queue pair where you send submissions and receive events.
@@ -1779,47 +1744,7 @@
                     }
                 });
             }
-<<<<<<< HEAD
             // Upstream protocol no longer includes ListMcpTools; skip handling here.
-=======
-            Op::ListMcpTools => {
-                let tx_event = sess.tx_event.clone();
-                let sub_id = sub.id.clone();
-
-                // This is a cheap lookup from the connection manager's cache.
-                let tools = sess.mcp_connection_manager.list_all_tools();
-                let event = Event {
-                    id: sub_id,
-                    msg: EventMsg::McpListToolsResponse(
-                        crate::protocol::McpListToolsResponseEvent { tools },
-                    ),
-                };
-                if let Err(e) = tx_event.send(event).await {
-                    warn!("failed to send McpListToolsResponse event: {e}");
-                }
-            }
-            Op::ListCustomPrompts => {
-                let tx_event = sess.tx_event.clone();
-                let sub_id = sub.id.clone();
-
-                let custom_prompts: Vec<CustomPrompt> =
-                    if let Some(dir) = crate::custom_prompts::default_prompts_dir() {
-                        crate::custom_prompts::discover_prompts_in(&dir).await
-                    } else {
-                        Vec::new()
-                    };
-
-                let event = Event {
-                    id: sub_id,
-                    msg: EventMsg::ListCustomPromptsResponse(ListCustomPromptsResponseEvent {
-                        custom_prompts,
-                    }),
-                };
-                if let Err(e) = tx_event.send(event).await {
-                    warn!("failed to send ListCustomPromptsResponse event: {e}");
-                }
-            }
->>>>>>> f7cb2f87
             Op::Compact => {
                 let sess = match sess.as_ref() {
                     Some(sess) => sess,
@@ -2392,7 +2317,7 @@
                     .tx_event
                     .send(Event {
                         id: sub_id.to_string(),
-                        msg: EventMsg::WebSearchBegin(WebSearchBeginEvent { call_id }),
+                        msg: EventMsg::WebSearchBegin(WebSearchBeginEvent { call_id, query: None }),
                     })
                     .await;
             }
@@ -2722,7 +2647,7 @@
                 let call_id = id.unwrap_or_else(|| "".to_string());
                 let event = Event {
                     id: sub_id.to_string(),
-                    msg: EventMsg::WebSearchEnd(WebSearchEndEvent { call_id, query }),
+                    msg: EventMsg::WebSearchComplete(WebSearchCompleteEvent { call_id, query: Some(query) }),
                 };
                 sess.tx_event.send(event).await.ok();
             }
