--- conflicted
+++ resolved
@@ -71,29 +71,9 @@
 pub mod util;
 pub use apply_patch::CODEX_APPLY_PATCH_ARG1;
 pub use safety::get_platform_sandbox;
-<<<<<<< HEAD
 // Use our local protocol definitions to preserve custom events and input items.
 pub mod protocol;
 // Optionally expose upstream protocol config enums for callers that need them.
 pub use codex_protocol::config_types as protocol_config_types;
 // Re-export protocol models for compatibility with existing imports.
-pub use codex_protocol::models as models;
-=======
-// Re-export the protocol types from the standalone `codex-protocol` crate so existing
-// `codex_core::protocol::...` references continue to work across the workspace.
-pub use codex_protocol::protocol;
-// Re-export protocol config enums to ensure call sites can use the same types
-// as those in the protocol crate when constructing protocol messages.
-pub use codex_protocol::config_types as protocol_config_types;
-
-pub use client::ModelClient;
-pub use client_common::Prompt;
-pub use client_common::ResponseEvent;
-pub use client_common::ResponseStream;
-pub use codex_protocol::models::ContentItem;
-pub use codex_protocol::models::LocalShellAction;
-pub use codex_protocol::models::LocalShellExecAction;
-pub use codex_protocol::models::LocalShellStatus;
-pub use codex_protocol::models::ReasoningItemContent;
-pub use codex_protocol::models::ResponseItem;
->>>>>>> a56eb481
+pub use codex_protocol::models as models;