--- conflicted
+++ resolved
@@ -292,14 +292,9 @@
     - cargo test
 - When invoking a command that will require escalated privileges:
   - Provide the with_escalated_permissions parameter with the boolean value true
-<<<<<<< HEAD
   - Include a short, 1 sentence explanation for why we need to run with_escalated_permissions in the justification parameter.
 
 Default timeout: 120000 ms (120s). Override via the `timeout` parameter."#,
-=======
-  - Include a short, 1 sentence explanation for why we need to run with_escalated_permissions in the justification parameter."#,
-                writable_roots.iter().map(|wr| format!("        - {}", wr.to_string_lossy())).collect::<Vec<String>>().join("\n"),
->>>>>>> db5276f8
                 if !network_access {
                     "\n    - Commands that require network access\n"
                 } else {
@@ -1158,391 +1153,6 @@
             })
         );
     }
-<<<<<<< HEAD
-}
-
-fn create_browser_open_tool() -> OpenAiTool {
-    let mut properties = BTreeMap::new();
-    properties.insert(
-        "url".to_string(),
-        JsonSchema::String {
-            description: Some("The URL to navigate to (e.g., https://example.com)".to_string()),
-        },
-    );
-
-    OpenAiTool::Function(ResponsesApiTool {
-        name: "browser_open".to_string(),
-        description: "Opens a browser window and navigates to the specified URL. Screenshots will be automatically attached to subsequent messages.".to_string(),
-        strict: false,
-        parameters: JsonSchema::Object {
-            properties,
-            required: Some(vec!["url".to_string()]),
-            additional_properties: Some(false),
-        },
-    })
-}
-
-fn create_browser_close_tool() -> OpenAiTool {
-    let properties = BTreeMap::new();
-
-    OpenAiTool::Function(ResponsesApiTool {
-        name: "browser_close".to_string(),
-        description: "Closes the browser window and disables screenshot capture.".to_string(),
-        strict: false,
-        parameters: JsonSchema::Object {
-            properties,
-            required: Some(vec![]),
-            additional_properties: Some(false),
-        },
-    })
-}
-
-fn create_browser_status_tool() -> OpenAiTool {
-    let properties = BTreeMap::new();
-
-    OpenAiTool::Function(ResponsesApiTool {
-        name: "browser_status".to_string(),
-        description: "Gets the current browser status including whether it's enabled, current URL, and viewport settings.".to_string(),
-        strict: false,
-        parameters: JsonSchema::Object {
-            properties,
-            required: Some(vec![]),
-            additional_properties: Some(false),
-        },
-    })
-}
-
-fn create_browser_click_tool() -> OpenAiTool {
-    let mut properties = BTreeMap::new();
-    properties.insert(
-        "type".to_string(),
-        JsonSchema::String {
-            description: Some("Optional type of mouse event: 'click' (default), 'mousedown', or 'mouseup'. Use mousedown, browser_move, mouseup sequence to drag.".to_string()),
-        },
-    );
-    properties.insert(
-        "x".to_string(),
-        JsonSchema::Number {
-            description: Some("Optional absolute X coordinate to click. If provided (with y), the cursor will first move to (x,y).".to_string()),
-        },
-    );
-    properties.insert(
-        "y".to_string(),
-        JsonSchema::Number {
-            description: Some("Optional absolute Y coordinate to click. If provided (with x), the cursor will first move to (x,y).".to_string()),
-        },
-    );
-
-    OpenAiTool::Function(ResponsesApiTool {
-        name: "browser_click".to_string(),
-        description: "Performs a mouse action. By default acts at the current cursor; if x,y are provided, moves there (briefly waits for animation) then clicks.".to_string(),
-        strict: false,
-        parameters: JsonSchema::Object {
-            properties,
-            required: Some(vec![]),
-            additional_properties: Some(false),
-        },
-    })
-}
-
-fn create_browser_move_tool() -> OpenAiTool {
-    let mut properties = BTreeMap::new();
-    properties.insert(
-        "x".to_string(),
-        JsonSchema::Number {
-            description: Some(
-                "The absolute X coordinate to move the mouse to (use with y)".to_string(),
-            ),
-        },
-    );
-    properties.insert(
-        "y".to_string(),
-        JsonSchema::Number {
-            description: Some(
-                "The absolute Y coordinate to move the mouse to (use with x)".to_string(),
-            ),
-        },
-    );
-    properties.insert(
-        "dx".to_string(),
-        JsonSchema::Number {
-            description: Some(
-                "Relative (+/-) X movement in CSS pixels from current mouse position (use with dy)"
-                    .to_string(),
-            ),
-        },
-    );
-    properties.insert(
-        "dy".to_string(),
-        JsonSchema::Number {
-            description: Some(
-                "Relative (+/-) Y movement in CSS pixels from current mouse position (use with dx)"
-                    .to_string(),
-            ),
-        },
-    );
-
-    OpenAiTool::Function(ResponsesApiTool {
-        name: "browser_move".to_string(),
-        description: "Move your mouse [as shown as a blue cursor in your screenshot] to new coordinates in the browser window (x,y - top left origin) or by relative offset to your current mouse position (dx,dy). If the mouse is close to where it should be then dx,dy may be easier to judge. Always confirm your mouse is where you expected it to be in the next screenshot after a move, otherwise try again.".to_string(),
-        strict: false,
-        parameters: JsonSchema::Object {
-            properties,
-            required: Some(vec![]),
-            additional_properties: Some(false),
-        },
-    })
-}
-
-fn create_browser_type_tool() -> OpenAiTool {
-    let mut properties = BTreeMap::new();
-    properties.insert(
-        "text".to_string(),
-        JsonSchema::String {
-            description: Some("The text to type into the currently focused element".to_string()),
-        },
-    );
-
-    OpenAiTool::Function(ResponsesApiTool {
-        name: "browser_type".to_string(),
-        description: "Types text into the currently focused element in the browser.".to_string(),
-        strict: false,
-        parameters: JsonSchema::Object {
-            properties,
-            required: Some(vec!["text".to_string()]),
-            additional_properties: Some(false),
-        },
-    })
-}
-
-fn create_browser_key_tool() -> OpenAiTool {
-    let mut properties = BTreeMap::new();
-    properties.insert(
-        "key".to_string(),
-        JsonSchema::String {
-            description: Some("The key to press (e.g., 'Enter', 'Tab', 'Escape', 'ArrowUp', 'ArrowDown', 'ArrowLeft', 'ArrowRight', 'Backspace', 'Delete')".to_string()),
-        },
-    );
-
-    OpenAiTool::Function(ResponsesApiTool {
-        name: "browser_key".to_string(),
-        description:
-            "Presses a keyboard key in the browser (e.g., Enter, Tab, Escape, arrow keys)."
-                .to_string(),
-        strict: false,
-        parameters: JsonSchema::Object {
-            properties,
-            required: Some(vec!["key".to_string()]),
-            additional_properties: Some(false),
-        },
-    })
-}
-
-fn create_browser_javascript_tool() -> OpenAiTool {
-    let mut properties = BTreeMap::new();
-    properties.insert(
-        "code".to_string(),
-        JsonSchema::String {
-            description: Some("The JavaScript code to execute in the browser context".to_string()),
-        },
-    );
-
-    OpenAiTool::Function(ResponsesApiTool {
-        name: "browser_javascript".to_string(),
-        description: "Executes JavaScript code in the browser and returns the result. The code is wrapped to automatically capture return values and console.log output.".to_string(),
-        strict: false,
-        parameters: JsonSchema::Object {
-            properties,
-            required: Some(vec!["code".to_string()]),
-            additional_properties: Some(false),
-        },
-    })
-}
-
-fn create_browser_scroll_tool() -> OpenAiTool {
-    let mut properties = BTreeMap::new();
-    properties.insert(
-        "dx".to_string(),
-        JsonSchema::Number {
-            description: Some("Horizontal scroll delta in pixels (positive = right)".to_string()),
-        },
-    );
-    properties.insert(
-        "dy".to_string(),
-        JsonSchema::Number {
-            description: Some("Vertical scroll delta in pixels (positive = down)".to_string()),
-        },
-    );
-
-    OpenAiTool::Function(ResponsesApiTool {
-        name: "browser_scroll".to_string(),
-        description: "Scrolls the page by the specified CSS pixel deltas.".to_string(),
-        strict: false,
-        parameters: JsonSchema::Object {
-            properties,
-            required: Some(vec![]),
-            additional_properties: Some(false),
-        },
-    })
-}
-
-fn create_browser_history_tool() -> OpenAiTool {
-    let mut properties = BTreeMap::new();
-    properties.insert(
-        "direction".to_string(),
-        JsonSchema::String {
-            description: Some("History direction: 'back' or 'forward'".to_string()),
-        },
-    );
-
-    OpenAiTool::Function(ResponsesApiTool {
-        name: "browser_history".to_string(),
-        description: "Navigates browser history backward or forward.".to_string(),
-        strict: false,
-        parameters: JsonSchema::Object {
-            properties,
-            required: Some(vec!["direction".to_string()]),
-            additional_properties: Some(false),
-        },
-    })
-}
-
-fn create_browser_inspect_tool() -> OpenAiTool {
-    let mut properties = BTreeMap::new();
-    properties.insert(
-        "x".to_string(),
-        JsonSchema::Number {
-            description: Some("Optional absolute X coordinate to inspect.".to_string()),
-        },
-    );
-    properties.insert(
-        "y".to_string(),
-        JsonSchema::Number {
-            description: Some("Optional absolute Y coordinate to inspect.".to_string()),
-        },
-    );
-    properties.insert(
-        "id".to_string(),
-        JsonSchema::String {
-            description: Some("Optional element id attribute value. If provided, looks up '#id' and inspects that element.".to_string()),
-        },
-    );
-
-    OpenAiTool::Function(ResponsesApiTool {
-        name: "browser_inspect".to_string(),
-        description: "Inspects a DOM element by coordinates or id, returns attributes, outerHTML, box model, and matched styles.".to_string(),
-        strict: false,
-        parameters: JsonSchema::Object {
-            properties,
-            required: Some(vec![]),
-            additional_properties: Some(false),
-        },
-    })
-}
-
-fn create_browser_console_tool() -> OpenAiTool {
-    let mut properties = BTreeMap::new();
-    properties.insert(
-        "lines".to_string(),
-        JsonSchema::Number {
-            description: Some("Optional: Number of recent console lines to return (default: all available)".to_string()),
-        },
-    );
-
-    OpenAiTool::Function(ResponsesApiTool {
-        name: "browser_console".to_string(),
-        description: "Captures and returns the console output from the browser, including logs, warnings, and errors.".to_string(),
-        strict: false,
-        parameters: JsonSchema::Object {
-            properties,
-            required: Some(vec![]),
-            additional_properties: Some(false),
-        },
-    })
-}
-
-fn create_browser_cleanup_tool() -> OpenAiTool {
-    OpenAiTool::Function(ResponsesApiTool {
-        name: "browser_cleanup".to_string(),
-        description: "Cleans up injected artifacts (cursor overlays, highlights) and resets viewport metrics without closing the browser.".to_string(),
-        strict: false,
-        parameters: JsonSchema::Object {
-            properties: BTreeMap::new(),
-            required: Some(vec![]),
-            additional_properties: Some(false),
-        },
-    })
-}
-
-fn create_browser_cdp_tool() -> OpenAiTool {
-    let mut properties = BTreeMap::new();
-    properties.insert(
-        "method".to_string(),
-        JsonSchema::String {
-            description: Some("CDP method name, e.g. 'Page.navigate' or 'Input.dispatchKeyEvent'".to_string()),
-        },
-    );
-    properties.insert(
-        "params".to_string(),
-        JsonSchema::Object {
-            properties: BTreeMap::new(),
-            required: None,
-            additional_properties: Some(true),
-        },
-    );
-    properties.insert(
-        "target".to_string(),
-        JsonSchema::String {
-            description: Some("Target for the command: 'page' (default) or 'browser'".to_string()),
-        },
-    );
-
-    OpenAiTool::Function(ResponsesApiTool {
-        name: "browser_cdp".to_string(),
-        description: "Executes an arbitrary Chrome DevTools Protocol command with a JSON payload against the active page session.".to_string(),
-        strict: false,
-        parameters: JsonSchema::Object {
-            properties,
-            required: Some(vec!["method".to_string()]),
-            additional_properties: Some(false),
-        },
-    })
-}
-
-fn create_web_fetch_tool() -> OpenAiTool {
-    let mut properties = BTreeMap::new();
-    properties.insert(
-        "url".to_string(),
-        JsonSchema::String {
-            description: Some("The URL to fetch (e.g., https://example.com)".to_string()),
-        },
-    );
-    properties.insert(
-        "timeout_ms".to_string(),
-        JsonSchema::Number {
-            description: Some("Optional timeout in milliseconds for the HTTP request".to_string()),
-        },
-    );
-
-    // Optional mode: auto (default), browser (use internal browser/CDP), http (raw HTTP only)
-    properties.insert(
-        "mode".to_string(),
-        JsonSchema::String {
-            description: Some("Optional: 'auto' (default) falls back to the internal browser on challenges; 'browser' forces CDP-based fetch; 'http' disables browser fallback.".to_string()),
-        },
-    );
-
-    OpenAiTool::Function(ResponsesApiTool {
-        name: "web_fetch".to_string(),
-        description: "Fetches a webpage over HTTP(S) and converts the HTML to Markdown using htmd.".to_string(),
-        strict: false,
-        parameters: JsonSchema::Object {
-            properties,
-            required: Some(vec!["url".to_string()]),
-            additional_properties: Some(false),
-        },
-    })
-=======
 
     #[test]
     fn test_shell_tool_for_sandbox_workspace_write() {
@@ -1623,5 +1233,387 @@
 
         assert_eq!(description, "Runs a shell command and returns its output.");
     }
->>>>>>> db5276f8
+}
+
+fn create_browser_open_tool() -> OpenAiTool {
+    let mut properties = BTreeMap::new();
+    properties.insert(
+        "url".to_string(),
+        JsonSchema::String {
+            description: Some("The URL to navigate to (e.g., https://example.com)".to_string()),
+        },
+    );
+
+    OpenAiTool::Function(ResponsesApiTool {
+        name: "browser_open".to_string(),
+        description: "Opens a browser window and navigates to the specified URL. Screenshots will be automatically attached to subsequent messages.".to_string(),
+        strict: false,
+        parameters: JsonSchema::Object {
+            properties,
+            required: Some(vec!["url".to_string()]),
+            additional_properties: Some(false),
+        },
+    })
+}
+
+fn create_browser_close_tool() -> OpenAiTool {
+    let properties = BTreeMap::new();
+
+    OpenAiTool::Function(ResponsesApiTool {
+        name: "browser_close".to_string(),
+        description: "Closes the browser window and disables screenshot capture.".to_string(),
+        strict: false,
+        parameters: JsonSchema::Object {
+            properties,
+            required: Some(vec![]),
+            additional_properties: Some(false),
+        },
+    })
+}
+
+fn create_browser_status_tool() -> OpenAiTool {
+    let properties = BTreeMap::new();
+
+    OpenAiTool::Function(ResponsesApiTool {
+        name: "browser_status".to_string(),
+        description: "Gets the current browser status including whether it's enabled, current URL, and viewport settings.".to_string(),
+        strict: false,
+        parameters: JsonSchema::Object {
+            properties,
+            required: Some(vec![]),
+            additional_properties: Some(false),
+        },
+    })
+}
+
+fn create_browser_click_tool() -> OpenAiTool {
+    let mut properties = BTreeMap::new();
+    properties.insert(
+        "type".to_string(),
+        JsonSchema::String {
+            description: Some("Optional type of mouse event: 'click' (default), 'mousedown', or 'mouseup'. Use mousedown, browser_move, mouseup sequence to drag.".to_string()),
+        },
+    );
+    properties.insert(
+        "x".to_string(),
+        JsonSchema::Number {
+            description: Some("Optional absolute X coordinate to click. If provided (with y), the cursor will first move to (x,y).".to_string()),
+        },
+    );
+    properties.insert(
+        "y".to_string(),
+        JsonSchema::Number {
+            description: Some("Optional absolute Y coordinate to click. If provided (with x), the cursor will first move to (x,y).".to_string()),
+        },
+    );
+
+    OpenAiTool::Function(ResponsesApiTool {
+        name: "browser_click".to_string(),
+        description: "Performs a mouse action. By default acts at the current cursor; if x,y are provided, moves there (briefly waits for animation) then clicks.".to_string(),
+        strict: false,
+        parameters: JsonSchema::Object {
+            properties,
+            required: Some(vec![]),
+            additional_properties: Some(false),
+        },
+    })
+}
+
+fn create_browser_move_tool() -> OpenAiTool {
+    let mut properties = BTreeMap::new();
+    properties.insert(
+        "x".to_string(),
+        JsonSchema::Number {
+            description: Some(
+                "The absolute X coordinate to move the mouse to (use with y)".to_string(),
+            ),
+        },
+    );
+    properties.insert(
+        "y".to_string(),
+        JsonSchema::Number {
+            description: Some(
+                "The absolute Y coordinate to move the mouse to (use with x)".to_string(),
+            ),
+        },
+    );
+    properties.insert(
+        "dx".to_string(),
+        JsonSchema::Number {
+            description: Some(
+                "Relative (+/-) X movement in CSS pixels from current mouse position (use with dy)"
+                    .to_string(),
+            ),
+        },
+    );
+    properties.insert(
+        "dy".to_string(),
+        JsonSchema::Number {
+            description: Some(
+                "Relative (+/-) Y movement in CSS pixels from current mouse position (use with dx)"
+                    .to_string(),
+            ),
+        },
+    );
+
+    OpenAiTool::Function(ResponsesApiTool {
+        name: "browser_move".to_string(),
+        description: "Move your mouse [as shown as a blue cursor in your screenshot] to new coordinates in the browser window (x,y - top left origin) or by relative offset to your current mouse position (dx,dy). If the mouse is close to where it should be then dx,dy may be easier to judge. Always confirm your mouse is where you expected it to be in the next screenshot after a move, otherwise try again.".to_string(),
+        strict: false,
+        parameters: JsonSchema::Object {
+            properties,
+            required: Some(vec![]),
+            additional_properties: Some(false),
+        },
+    })
+}
+
+fn create_browser_type_tool() -> OpenAiTool {
+    let mut properties = BTreeMap::new();
+    properties.insert(
+        "text".to_string(),
+        JsonSchema::String {
+            description: Some("The text to type into the currently focused element".to_string()),
+        },
+    );
+
+    OpenAiTool::Function(ResponsesApiTool {
+        name: "browser_type".to_string(),
+        description: "Types text into the currently focused element in the browser.".to_string(),
+        strict: false,
+        parameters: JsonSchema::Object {
+            properties,
+            required: Some(vec!["text".to_string()]),
+            additional_properties: Some(false),
+        },
+    })
+}
+
+fn create_browser_key_tool() -> OpenAiTool {
+    let mut properties = BTreeMap::new();
+    properties.insert(
+        "key".to_string(),
+        JsonSchema::String {
+            description: Some("The key to press (e.g., 'Enter', 'Tab', 'Escape', 'ArrowUp', 'ArrowDown', 'ArrowLeft', 'ArrowRight', 'Backspace', 'Delete')".to_string()),
+        },
+    );
+
+    OpenAiTool::Function(ResponsesApiTool {
+        name: "browser_key".to_string(),
+        description:
+            "Presses a keyboard key in the browser (e.g., Enter, Tab, Escape, arrow keys)."
+                .to_string(),
+        strict: false,
+        parameters: JsonSchema::Object {
+            properties,
+            required: Some(vec!["key".to_string()]),
+            additional_properties: Some(false),
+        },
+    })
+}
+
+fn create_browser_javascript_tool() -> OpenAiTool {
+    let mut properties = BTreeMap::new();
+    properties.insert(
+        "code".to_string(),
+        JsonSchema::String {
+            description: Some("The JavaScript code to execute in the browser context".to_string()),
+        },
+    );
+
+    OpenAiTool::Function(ResponsesApiTool {
+        name: "browser_javascript".to_string(),
+        description: "Executes JavaScript code in the browser and returns the result. The code is wrapped to automatically capture return values and console.log output.".to_string(),
+        strict: false,
+        parameters: JsonSchema::Object {
+            properties,
+            required: Some(vec!["code".to_string()]),
+            additional_properties: Some(false),
+        },
+    })
+}
+
+fn create_browser_scroll_tool() -> OpenAiTool {
+    let mut properties = BTreeMap::new();
+    properties.insert(
+        "dx".to_string(),
+        JsonSchema::Number {
+            description: Some("Horizontal scroll delta in pixels (positive = right)".to_string()),
+        },
+    );
+    properties.insert(
+        "dy".to_string(),
+        JsonSchema::Number {
+            description: Some("Vertical scroll delta in pixels (positive = down)".to_string()),
+        },
+    );
+
+    OpenAiTool::Function(ResponsesApiTool {
+        name: "browser_scroll".to_string(),
+        description: "Scrolls the page by the specified CSS pixel deltas.".to_string(),
+        strict: false,
+        parameters: JsonSchema::Object {
+            properties,
+            required: Some(vec![]),
+            additional_properties: Some(false),
+        },
+    })
+}
+
+fn create_browser_history_tool() -> OpenAiTool {
+    let mut properties = BTreeMap::new();
+    properties.insert(
+        "direction".to_string(),
+        JsonSchema::String {
+            description: Some("History direction: 'back' or 'forward'".to_string()),
+        },
+    );
+
+    OpenAiTool::Function(ResponsesApiTool {
+        name: "browser_history".to_string(),
+        description: "Navigates browser history backward or forward.".to_string(),
+        strict: false,
+        parameters: JsonSchema::Object {
+            properties,
+            required: Some(vec!["direction".to_string()]),
+            additional_properties: Some(false),
+        },
+    })
+}
+
+fn create_browser_inspect_tool() -> OpenAiTool {
+    let mut properties = BTreeMap::new();
+    properties.insert(
+        "x".to_string(),
+        JsonSchema::Number {
+            description: Some("Optional absolute X coordinate to inspect.".to_string()),
+        },
+    );
+    properties.insert(
+        "y".to_string(),
+        JsonSchema::Number {
+            description: Some("Optional absolute Y coordinate to inspect.".to_string()),
+        },
+    );
+    properties.insert(
+        "id".to_string(),
+        JsonSchema::String {
+            description: Some("Optional element id attribute value. If provided, looks up '#id' and inspects that element.".to_string()),
+        },
+    );
+
+    OpenAiTool::Function(ResponsesApiTool {
+        name: "browser_inspect".to_string(),
+        description: "Inspects a DOM element by coordinates or id, returns attributes, outerHTML, box model, and matched styles.".to_string(),
+        strict: false,
+        parameters: JsonSchema::Object {
+            properties,
+            required: Some(vec![]),
+            additional_properties: Some(false),
+        },
+    })
+}
+
+fn create_browser_console_tool() -> OpenAiTool {
+    let mut properties = BTreeMap::new();
+    properties.insert(
+        "lines".to_string(),
+        JsonSchema::Number {
+            description: Some("Optional: Number of recent console lines to return (default: all available)".to_string()),
+        },
+    );
+
+    OpenAiTool::Function(ResponsesApiTool {
+        name: "browser_console".to_string(),
+        description: "Captures and returns the console output from the browser, including logs, warnings, and errors.".to_string(),
+        strict: false,
+        parameters: JsonSchema::Object {
+            properties,
+            required: Some(vec![]),
+            additional_properties: Some(false),
+        },
+    })
+}
+
+fn create_browser_cleanup_tool() -> OpenAiTool {
+    OpenAiTool::Function(ResponsesApiTool {
+        name: "browser_cleanup".to_string(),
+        description: "Cleans up injected artifacts (cursor overlays, highlights) and resets viewport metrics without closing the browser.".to_string(),
+        strict: false,
+        parameters: JsonSchema::Object {
+            properties: BTreeMap::new(),
+            required: Some(vec![]),
+            additional_properties: Some(false),
+        },
+    })
+}
+
+fn create_browser_cdp_tool() -> OpenAiTool {
+    let mut properties = BTreeMap::new();
+    properties.insert(
+        "method".to_string(),
+        JsonSchema::String {
+            description: Some("CDP method name, e.g. 'Page.navigate' or 'Input.dispatchKeyEvent'".to_string()),
+        },
+    );
+    properties.insert(
+        "params".to_string(),
+        JsonSchema::Object {
+            properties: BTreeMap::new(),
+            required: None,
+            additional_properties: Some(true),
+        },
+    );
+    properties.insert(
+        "target".to_string(),
+        JsonSchema::String {
+            description: Some("Target for the command: 'page' (default) or 'browser'".to_string()),
+        },
+    );
+
+    OpenAiTool::Function(ResponsesApiTool {
+        name: "browser_cdp".to_string(),
+        description: "Executes an arbitrary Chrome DevTools Protocol command with a JSON payload against the active page session.".to_string(),
+        strict: false,
+        parameters: JsonSchema::Object {
+            properties,
+            required: Some(vec!["method".to_string()]),
+            additional_properties: Some(false),
+        },
+    })
+}
+
+fn create_web_fetch_tool() -> OpenAiTool {
+    let mut properties = BTreeMap::new();
+    properties.insert(
+        "url".to_string(),
+        JsonSchema::String {
+            description: Some("The URL to fetch (e.g., https://example.com)".to_string()),
+        },
+    );
+    properties.insert(
+        "timeout_ms".to_string(),
+        JsonSchema::Number {
+            description: Some("Optional timeout in milliseconds for the HTTP request".to_string()),
+        },
+    );
+
+    // Optional mode: auto (default), browser (use internal browser/CDP), http (raw HTTP only)
+    properties.insert(
+        "mode".to_string(),
+        JsonSchema::String {
+            description: Some("Optional: 'auto' (default) falls back to the internal browser on challenges; 'browser' forces CDP-based fetch; 'http' disables browser fallback.".to_string()),
+        },
+    );
+
+    OpenAiTool::Function(ResponsesApiTool {
+        name: "web_fetch".to_string(),
+        description: "Fetches a webpage over HTTP(S) and converts the HTML to Markdown using htmd.".to_string(),
+        strict: false,
+        parameters: JsonSchema::Object {
+            properties,
+            required: Some(vec!["url".to_string()]),
+            additional_properties: Some(false),
+        },
+    })
 }