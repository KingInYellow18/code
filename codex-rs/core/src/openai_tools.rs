use serde::Deserialize;
use serde::Serialize;
use serde_json::Value as JsonValue;
use serde_json::json;
use std::collections::BTreeMap;
use std::collections::HashMap;

use crate::agent_tool::create_cancel_agent_tool;
use crate::agent_tool::create_check_agent_status_tool;
use crate::agent_tool::create_get_agent_result_tool;
use crate::agent_tool::create_list_agents_tool;
use crate::agent_tool::create_run_agent_tool;
use crate::agent_tool::create_wait_for_agent_tool;
use crate::model_family::ModelFamily;
use crate::plan_tool::PLAN_TOOL;
use crate::protocol::AskForApproval;
use crate::protocol::SandboxPolicy;
use crate::tool_apply_patch::ApplyPatchToolType;
use crate::tool_apply_patch::create_apply_patch_freeform_tool;
use crate::tool_apply_patch::create_apply_patch_json_tool;

#[derive(Debug, Clone, Serialize, PartialEq)]
pub struct ResponsesApiTool {
    pub(crate) name: String,
    pub(crate) description: String,
    /// TODO: Validation. When strict is set to true, the JSON schema,
    /// `required` and `additional_properties` must be present. All fields in
    /// `properties` must be present in `required`.
    pub(crate) strict: bool,
    pub(crate) parameters: JsonSchema,
}

#[derive(Debug, Clone, Serialize, Deserialize, PartialEq)]
pub struct FreeformTool {
    pub(crate) name: String,
    pub(crate) description: String,
    pub(crate) format: FreeformToolFormat,
}

#[derive(Debug, Clone, Serialize, Deserialize, PartialEq)]
pub struct FreeformToolFormat {
    pub(crate) r#type: String,
    pub(crate) syntax: String,
    pub(crate) definition: String,
}

/// When serialized as JSON, this produces a valid "Tool" in the OpenAI
/// Responses API.
#[derive(Debug, Clone, Serialize, PartialEq)]
#[serde(tag = "type")]
pub(crate) enum OpenAiTool {
    #[serde(rename = "function")]
    Function(ResponsesApiTool),
    #[serde(rename = "local_shell")]
    LocalShell {},
    #[serde(rename = "custom")]
    Freeform(FreeformTool),
}

#[derive(Debug, Clone)]
pub enum ConfigShellToolType {
    DefaultShell,
    ShellWithRequest { sandbox_policy: SandboxPolicy },
    LocalShell,
}

#[derive(Debug, Clone)]
pub struct ToolsConfig {
    pub shell_type: ConfigShellToolType,
    pub plan_tool: bool,
<<<<<<< HEAD
=======
    pub apply_patch_tool_type: Option<ApplyPatchToolType>,
>>>>>>> 311ad0ce
}

impl ToolsConfig {
    pub fn new(
        model_family: &ModelFamily,
        approval_policy: AskForApproval,
        sandbox_policy: SandboxPolicy,
        include_plan_tool: bool,
    ) -> Self {
        let mut shell_type = if model_family.uses_local_shell_tool {
            ConfigShellToolType::LocalShell
        } else {
            ConfigShellToolType::DefaultShell
        };
        if matches!(approval_policy, AskForApproval::OnRequest) {
            shell_type = ConfigShellToolType::ShellWithRequest {
                sandbox_policy: sandbox_policy.clone(),
            }
        }

        let apply_patch_tool_type = match model_family.apply_patch_tool_type {
            Some(ApplyPatchToolType::Freeform) => Some(ApplyPatchToolType::Freeform),
            Some(ApplyPatchToolType::Function) => Some(ApplyPatchToolType::Function),
            None => {
                if include_apply_patch_tool {
                    Some(ApplyPatchToolType::Freeform)
                } else {
                    None
                }
            }
        };

        Self {
            shell_type,
            plan_tool: include_plan_tool,
<<<<<<< HEAD
=======
            apply_patch_tool_type,
>>>>>>> 311ad0ce
        }
    }
}

/// Generic JSON‑Schema subset needed for our tool definitions
#[derive(Debug, Clone, Serialize, Deserialize, PartialEq)]
#[serde(tag = "type", rename_all = "lowercase")]
pub(crate) enum JsonSchema {
    Boolean {
        #[serde(skip_serializing_if = "Option::is_none")]
        description: Option<String>,
    },
    String {
        #[serde(skip_serializing_if = "Option::is_none")]
        description: Option<String>,
    },
    /// MCP schema allows "number" | "integer" for Number
    #[serde(alias = "integer")]
    Number {
        #[serde(skip_serializing_if = "Option::is_none")]
        description: Option<String>,
    },
    Array {
        items: Box<JsonSchema>,

        #[serde(skip_serializing_if = "Option::is_none")]
        description: Option<String>,
    },
    Object {
        properties: BTreeMap<String, JsonSchema>,
        #[serde(skip_serializing_if = "Option::is_none")]
        required: Option<Vec<String>>,
        #[serde(
            rename = "additionalProperties",
            skip_serializing_if = "Option::is_none"
        )]
        additional_properties: Option<bool>,
    },
}

fn create_shell_tool() -> OpenAiTool {
    let mut properties = BTreeMap::new();
    properties.insert(
        "command".to_string(),
        JsonSchema::Array {
            items: Box::new(JsonSchema::String { description: None }),
            description: Some("The command to execute".to_string()),
        },
    );
    properties.insert(
        "workdir".to_string(),
        JsonSchema::String {
            description: Some("The working directory to execute the command in".to_string()),
        },
    );
    properties.insert(
        "timeout".to_string(),
        JsonSchema::Number {
            description: Some("The timeout for the command in milliseconds (default: 120000 ms = 120s)".to_string()),
        },
    );

    OpenAiTool::Function(ResponsesApiTool {
        name: "shell".to_string(),
        description: "Runs a shell command and returns its output. Default timeout: 120000 ms (120s). Override via the `timeout` parameter.".to_string(),
        strict: false,
        parameters: JsonSchema::Object {
            properties,
            required: Some(vec!["command".to_string()]),
            additional_properties: Some(false),
        },
    })
}

fn create_shell_tool_for_sandbox(sandbox_policy: &SandboxPolicy) -> OpenAiTool {
    let mut properties = BTreeMap::new();
    properties.insert(
        "command".to_string(),
        JsonSchema::Array {
            items: Box::new(JsonSchema::String { description: None }),
            description: Some("The command to execute".to_string()),
        },
    );
    properties.insert(
        "workdir".to_string(),
        JsonSchema::String {
            description: Some("The working directory to execute the command in".to_string()),
        },
    );
    properties.insert(
        "timeout_ms".to_string(),
        JsonSchema::Number {
            description: Some("The timeout for the command in milliseconds (default: 120000 ms = 120s)".to_string()),
        },
    );

    if matches!(sandbox_policy, SandboxPolicy::WorkspaceWrite { .. }) {
        properties.insert(
        "with_escalated_permissions".to_string(),
        JsonSchema::Boolean {
            description: Some("Whether to request escalated permissions. Set to true if command needs to be run without sandbox restrictions".to_string()),
        },
    );
        properties.insert(
        "justification".to_string(),
        JsonSchema::String {
            description: Some("Only set if with_escalated_permissions is true. 1-sentence explanation of why we want to run this command.".to_string()),
        },
    );
    }

    let description = match sandbox_policy {
        SandboxPolicy::WorkspaceWrite {
            network_access,
            ..
        } => {
            format!(
                r#"
The shell tool is used to execute shell commands.
- When invoking the shell tool, your call will be running in a landlock sandbox, and some shell commands will require escalated privileges:
  - Types of actions that require escalated privileges:
    - Reading files outside the current directory
    - Writing files outside the current directory, and protected folders like .git or .env{}
  - Examples of commands that require escalated privileges:
    - git commit
    - npm install or pnpm install
    - cargo build
    - cargo test
- When invoking a command that will require escalated privileges:
  - Provide the with_escalated_permissions parameter with the boolean value true
  - Include a short, 1 sentence explanation for why we need to run with_escalated_permissions in the justification parameter.

Default timeout: 120000 ms (120s). Override via the `timeout` parameter."#,
                if !network_access {
                    "\n  - Commands that require network access\n"
                } else {
                    ""
                }
            )
        }
        SandboxPolicy::DangerFullAccess => {
            "Runs a shell command and returns its output. Default timeout: 120000 ms (120s). Override via the `timeout` parameter.".to_string()
        }
        SandboxPolicy::ReadOnly => {
            r#"
The shell tool is used to execute shell commands.
- When invoking the shell tool, your call will be running in a landlock sandbox, and some shell commands (including apply_patch) will require escalated permissions:
  - Types of actions that require escalated privileges:
    - Reading files outside the current directory
    - Writing files
    - Applying patches
  - Examples of commands that require escalated privileges:
    - apply_patch
    - git commit
    - npm install or pnpm install
    - cargo build
    - cargo test
- When invoking a command that will require escalated privileges:
  - Provide the with_escalated_permissions parameter with the boolean value true
  - Include a short, 1 sentence explanation for why we need to run with_escalated_permissions in the justification parameter

Default timeout: 120000 ms (120s). Override via the `timeout` parameter."#.to_string()
        }
    };

    OpenAiTool::Function(ResponsesApiTool {
        name: "shell".to_string(),
        description,
        strict: false,
        parameters: JsonSchema::Object {
            properties,
            required: Some(vec!["command".to_string()]),
            additional_properties: Some(false),
        },
    })
}
<<<<<<< HEAD
=======
/// TODO(dylan): deprecate once we get rid of json tool
#[derive(Serialize, Deserialize)]
pub(crate) struct ApplyPatchToolArgs {
    pub(crate) input: String,
}
>>>>>>> 311ad0ce

/// Returns JSON values that are compatible with Function Calling in the
/// Responses API:
/// https://platform.openai.com/docs/guides/function-calling?api-mode=responses
pub fn create_tools_json_for_responses_api(
    tools: &Vec<OpenAiTool>,
) -> crate::error::Result<Vec<serde_json::Value>> {
    let mut tools_json = Vec::new();

    for tool in tools {
        tools_json.push(serde_json::to_value(tool)?);
    }

    Ok(tools_json)
}

/// Returns JSON values that are compatible with Function Calling in the
/// Chat Completions API:
/// https://platform.openai.com/docs/guides/function-calling?api-mode=chat
pub(crate) fn create_tools_json_for_chat_completions_api(
    tools: &Vec<OpenAiTool>,
) -> crate::error::Result<Vec<serde_json::Value>> {
    // We start with the JSON for the Responses API and than rewrite it to match
    // the chat completions tool call format.
    let responses_api_tools_json = create_tools_json_for_responses_api(tools)?;
    let tools_json = responses_api_tools_json
        .into_iter()
        .filter_map(|mut tool| {
            if tool.get("type") != Some(&serde_json::Value::String("function".to_string())) {
                return None;
            }

            if let Some(map) = tool.as_object_mut() {
                // Remove "type" field as it is not needed in chat completions.
                map.remove("type");
                Some(json!({
                    "type": "function",
                    "function": map,
                }))
            } else {
                None
            }
        })
        .collect::<Vec<serde_json::Value>>();
    Ok(tools_json)
}

pub(crate) fn mcp_tool_to_openai_tool(
    fully_qualified_name: String,
    tool: mcp_types::Tool,
) -> Result<ResponsesApiTool, serde_json::Error> {
    let mcp_types::Tool {
        description,
        mut input_schema,
        ..
    } = tool;

    // OpenAI models mandate the "properties" field in the schema. The Agents
    // SDK fixed this by inserting an empty object for "properties" if it is not
    // already present https://github.com/openai/openai-agents-python/issues/449
    // so here we do the same.
    if input_schema.properties.is_none() {
        input_schema.properties = Some(serde_json::Value::Object(serde_json::Map::new()));
    }

    // Serialize to a raw JSON value so we can sanitize schemas coming from MCP
    // servers. Some servers omit the top-level or nested `type` in JSON
    // Schemas (e.g. using enum/anyOf), or use unsupported variants like
    // `integer`. Our internal JsonSchema is a small subset and requires
    // `type`, so we coerce/sanitize here for compatibility.
    let mut serialized_input_schema = serde_json::to_value(input_schema)?;
    sanitize_json_schema(&mut serialized_input_schema);
    let input_schema = serde_json::from_value::<JsonSchema>(serialized_input_schema)?;

    Ok(ResponsesApiTool {
        name: fully_qualified_name,
        description: description.unwrap_or_default(),
        strict: false,
        parameters: input_schema,
    })
}

/// Sanitize a JSON Schema (as serde_json::Value) so it can fit our limited
/// JsonSchema enum. This function:
/// - Ensures every schema object has a "type". If missing, infers it from
///   common keywords (properties => object, items => array, enum/const/format => string)
///   and otherwise defaults to "string".
/// - Fills required child fields (e.g. array items, object properties) with
///   permissive defaults when absent.
fn sanitize_json_schema(value: &mut JsonValue) {
    match value {
        JsonValue::Bool(_) => {
            // JSON Schema boolean form: true/false. Coerce to an accept-all string.
            *value = json!({ "type": "string" });
        }
        JsonValue::Array(arr) => {
            for v in arr.iter_mut() {
                sanitize_json_schema(v);
            }
        }
        JsonValue::Object(map) => {
            // First, recursively sanitize known nested schema holders
            if let Some(props) = map.get_mut("properties") {
                if let Some(props_map) = props.as_object_mut() {
                    for (_k, v) in props_map.iter_mut() {
                        sanitize_json_schema(v);
                    }
                }
            }
            if let Some(items) = map.get_mut("items") {
                sanitize_json_schema(items);
            }
            // Some schemas use oneOf/anyOf/allOf - sanitize their entries
            for combiner in ["oneOf", "anyOf", "allOf", "prefixItems"] {
                if let Some(v) = map.get_mut(combiner) {
                    sanitize_json_schema(v);
                }
            }

            // Normalize/ensure type
            let mut ty = map
                .get("type")
                .and_then(|v| v.as_str())
                .map(|s| s.to_string());

            // If type is an array (union), pick first supported; else leave to inference
            if ty.is_none() {
                if let Some(JsonValue::Array(types)) = map.get("type") {
                    for t in types {
                        if let Some(tt) = t.as_str() {
                            if matches!(
                                tt,
                                "object" | "array" | "string" | "number" | "integer" | "boolean"
                            ) {
                                ty = Some(tt.to_string());
                                break;
                            }
                        }
                    }
                }
            }

            // Infer type if still missing
            if ty.is_none() {
                if map.contains_key("properties")
                    || map.contains_key("required")
                    || map.contains_key("additionalProperties")
                {
                    ty = Some("object".to_string());
                } else if map.contains_key("items") || map.contains_key("prefixItems") {
                    ty = Some("array".to_string());
                } else if map.contains_key("enum")
                    || map.contains_key("const")
                    || map.contains_key("format")
                {
                    ty = Some("string".to_string());
                } else if map.contains_key("minimum")
                    || map.contains_key("maximum")
                    || map.contains_key("exclusiveMinimum")
                    || map.contains_key("exclusiveMaximum")
                    || map.contains_key("multipleOf")
                {
                    ty = Some("number".to_string());
                }
            }
            // If we still couldn't infer, default to string
            let ty = ty.unwrap_or_else(|| "string".to_string());
            map.insert("type".to_string(), JsonValue::String(ty.to_string()));

            // Ensure object schemas have properties map
            if ty == "object" {
                if !map.contains_key("properties") {
                    map.insert(
                        "properties".to_string(),
                        JsonValue::Object(serde_json::Map::new()),
                    );
                }
                // If additionalProperties is an object schema, sanitize it too.
                // Leave booleans as-is, since JSON Schema allows boolean here.
                if let Some(ap) = map.get_mut("additionalProperties") {
                    let is_bool = matches!(ap, JsonValue::Bool(_));
                    if !is_bool {
                        sanitize_json_schema(ap);
                    }
                }
            }

            // Ensure array schemas have items
            if ty == "array" && !map.contains_key("items") {
                map.insert("items".to_string(), json!({ "type": "string" }));
            }
        }
        _ => {}
    }
}

/// Returns a list of OpenAiTools based on the provided config and MCP tools.
/// Note that the keys of mcp_tools should be fully qualified names. See
/// [`McpConnectionManager`] for more details.
pub(crate) fn get_openai_tools(
    config: &ToolsConfig,
    mcp_tools: Option<HashMap<String, mcp_types::Tool>>,
    browser_enabled: bool,
) -> Vec<OpenAiTool> {
    let mut tools: Vec<OpenAiTool> = Vec::new();

    match &config.shell_type {
        ConfigShellToolType::DefaultShell => {
            tools.push(create_shell_tool());
        }
        ConfigShellToolType::ShellWithRequest { sandbox_policy } => {
            tools.push(create_shell_tool_for_sandbox(sandbox_policy));
        }
        ConfigShellToolType::LocalShell => {
            tools.push(OpenAiTool::LocalShell {});
        }
    }

    if config.plan_tool {
        tools.push(PLAN_TOOL.clone());
    }

<<<<<<< HEAD
    // Add browser tools only when browser is enabled
    if browser_enabled {
        tools.push(create_browser_open_tool());
        tools.push(create_browser_close_tool());
        tools.push(create_browser_status_tool());
        tools.push(create_browser_click_tool());
        tools.push(create_browser_move_tool());
        tools.push(create_browser_type_tool());
        tools.push(create_browser_key_tool());
        tools.push(create_browser_javascript_tool());
        tools.push(create_browser_scroll_tool());
        tools.push(create_browser_history_tool());
        tools.push(create_browser_inspect_tool());
        tools.push(create_browser_console_tool());
        tools.push(create_browser_cleanup_tool());
        tools.push(create_browser_cdp_tool());
    } else {
        // Only include browser_open and browser_status when browser is disabled
        tools.push(create_browser_open_tool());
        tools.push(create_browser_status_tool());
=======
    if let Some(apply_patch_tool_type) = &config.apply_patch_tool_type {
        match apply_patch_tool_type {
            ApplyPatchToolType::Freeform => {
                tools.push(create_apply_patch_freeform_tool());
            }
            ApplyPatchToolType::Function => {
                tools.push(create_apply_patch_json_tool());
            }
        }
>>>>>>> 311ad0ce
    }

    // Add agent management tools for calling external LLMs asynchronously
    tools.push(create_run_agent_tool());
    tools.push(create_check_agent_status_tool());
    tools.push(create_get_agent_result_tool());
    tools.push(create_cancel_agent_tool());
    tools.push(create_wait_for_agent_tool());
    tools.push(create_list_agents_tool());

    if let Some(mcp_tools) = mcp_tools {
        for (name, tool) in mcp_tools {
            match mcp_tool_to_openai_tool(name.clone(), tool.clone()) {
                Ok(converted_tool) => tools.push(OpenAiTool::Function(converted_tool)),
                Err(e) => {
                    tracing::error!("Failed to convert {name:?} MCP tool to OpenAI tool: {e:?}");
                }
            }
        }
    }

    tools
}

#[cfg(test)]
#[allow(clippy::expect_used)]
mod tests {
    use crate::model_family::find_family_for_model;
    use mcp_types::ToolInputSchema;
    use pretty_assertions::assert_eq;

    use super::*;

    fn assert_eq_tool_names(tools: &[OpenAiTool], expected_names: &[&str]) {
        let tool_names = tools
            .iter()
            .map(|tool| match tool {
                OpenAiTool::Function(ResponsesApiTool { name, .. }) => name,
                OpenAiTool::LocalShell {} => "local_shell",
                OpenAiTool::Freeform(FreeformTool { name, .. }) => name,
            })
            .collect::<Vec<_>>();

        assert_eq!(
            tool_names.len(),
            expected_names.len(),
            "tool_name mismatch, {tool_names:?}, {expected_names:?}",
        );
        for (name, expected_name) in tool_names.iter().zip(expected_names.iter()) {
            assert_eq!(
                name, expected_name,
                "tool_name mismatch, {name:?}, {expected_name:?}"
            );
        }
    }

    #[test]
    fn test_get_openai_tools() {
        let model_family = find_family_for_model("codex-mini-latest")
            .expect("codex-mini-latest should be a valid model family");
        let config = ToolsConfig::new(
            &model_family,
            AskForApproval::Never,
            SandboxPolicy::ReadOnly,
            true,
<<<<<<< HEAD
=======
            false,
>>>>>>> 311ad0ce
        );
        let tools = get_openai_tools(&config, Some(HashMap::new()), false);

        assert_eq_tool_names(&tools, &["local_shell", "update_plan", "browser_open", "browser_status", "agent_run", "agent_check", "agent_result", "agent_cancel", "agent_wait", "agent_list"]);
    }

    #[test]
    fn test_get_openai_tools_default_shell() {
        let model_family = find_family_for_model("o3").expect("o3 should be a valid model family");
        let config = ToolsConfig::new(
            &model_family,
            AskForApproval::Never,
            SandboxPolicy::ReadOnly,
            true,
<<<<<<< HEAD
=======
            false,
>>>>>>> 311ad0ce
        );
        let tools = get_openai_tools(&config, Some(HashMap::new()), false);

        assert_eq_tool_names(&tools, &["shell", "update_plan", "browser_open", "browser_status", "agent_run", "agent_check", "agent_result", "agent_cancel", "agent_wait", "agent_list"]);
    }

    #[test]
    fn test_get_openai_tools_mcp_tools() {
        let model_family = find_family_for_model("o3").expect("o3 should be a valid model family");
        let config = ToolsConfig::new(
            &model_family,
            AskForApproval::Never,
            SandboxPolicy::ReadOnly,
            false,
<<<<<<< HEAD
=======
            false,
>>>>>>> 311ad0ce
        );
        let tools = get_openai_tools(
            &config,
            Some(HashMap::from([(
                "test_server/do_something_cool".to_string(),
                mcp_types::Tool {
                    name: "do_something_cool".to_string(),
                    input_schema: ToolInputSchema {
                        properties: Some(serde_json::json!({
                            "string_argument": {
                                "type": "string",
                            },
                            "number_argument": {
                                "type": "number",
                            },
                            "object_argument": {
                                "type": "object",
                                "properties": {
                                    "string_property": { "type": "string" },
                                    "number_property": { "type": "number" },
                                },
                                "required": [
                                    "string_property",
                                    "number_property"
                                ],
                                "additionalProperties": Some(false),
                            },
                        })),
                        required: None,
                        r#type: "object".to_string(),
                    },
                    output_schema: None,
                    title: None,
                    annotations: None,
                    description: Some("Do something cool".to_string()),
                },
            )])),
            false,
        );

        assert_eq_tool_names(&tools, &["shell", "browser_open", "browser_status", "agent_run", "agent_check", "agent_result", "agent_cancel", "agent_wait", "agent_list", "test_server/do_something_cool"]);

        assert_eq!(
            tools[1],
            OpenAiTool::Function(ResponsesApiTool {
                name: "test_server/do_something_cool".to_string(),
                parameters: JsonSchema::Object {
                    properties: BTreeMap::from([
                        (
                            "string_argument".to_string(),
                            JsonSchema::String { description: None }
                        ),
                        (
                            "number_argument".to_string(),
                            JsonSchema::Number { description: None }
                        ),
                        (
                            "object_argument".to_string(),
                            JsonSchema::Object {
                                properties: BTreeMap::from([
                                    (
                                        "string_property".to_string(),
                                        JsonSchema::String { description: None }
                                    ),
                                    (
                                        "number_property".to_string(),
                                        JsonSchema::Number { description: None }
                                    ),
                                ]),
                                required: Some(vec![
                                    "string_property".to_string(),
                                    "number_property".to_string(),
                                ]),
                                additional_properties: Some(false),
                            },
                        ),
                    ]),
                    required: None,
                    additional_properties: None,
                },
                description: "Do something cool".to_string(),
                strict: false,
            })
        );
    }

    #[test]
    fn test_mcp_tool_property_missing_type_defaults_to_string() {
        let model_family = find_family_for_model("o3").expect("o3 should be a valid model family");
        let config = ToolsConfig::new(
            &model_family,
            AskForApproval::Never,
            SandboxPolicy::ReadOnly,
            false,
<<<<<<< HEAD
=======
            false,
>>>>>>> 311ad0ce
        );

        let tools = get_openai_tools(
            &config,
            Some(HashMap::from([(
                "dash/search".to_string(),
                mcp_types::Tool {
                    name: "search".to_string(),
                    input_schema: ToolInputSchema {
                        properties: Some(serde_json::json!({
                            "query": {
                                "description": "search query"
                            }
                        })),
                        required: None,
                        r#type: "object".to_string(),
                    },
                    output_schema: None,
                    title: None,
                    annotations: None,
                    description: Some("Search docs".to_string()),
                },
            )])),
            false,
        );

        assert_eq_tool_names(&tools, &["shell", "browser_open", "browser_status", "agent_run", "agent_check", "agent_result", "agent_cancel", "agent_wait", "agent_list", "dash/search"]);

        assert_eq!(
            tools[1],
            OpenAiTool::Function(ResponsesApiTool {
                name: "dash/search".to_string(),
                parameters: JsonSchema::Object {
                    properties: BTreeMap::from([(
                        "query".to_string(),
                        JsonSchema::String {
                            description: Some("search query".to_string())
                        }
                    )]),
                    required: None,
                    additional_properties: None,
                },
                description: "Search docs".to_string(),
                strict: false,
            })
        );
    }

    #[test]
    fn test_mcp_tool_integer_normalized_to_number() {
        let model_family = find_family_for_model("o3").expect("o3 should be a valid model family");
        let config = ToolsConfig::new(
            &model_family,
            AskForApproval::Never,
            SandboxPolicy::ReadOnly,
            false,
<<<<<<< HEAD
=======
            false,
>>>>>>> 311ad0ce
        );

        let tools = get_openai_tools(
            &config,
            Some(HashMap::from([(
                "dash/paginate".to_string(),
                mcp_types::Tool {
                    name: "paginate".to_string(),
                    input_schema: ToolInputSchema {
                        properties: Some(serde_json::json!({
                            "page": { "type": "integer" }
                        })),
                        required: None,
                        r#type: "object".to_string(),
                    },
                    output_schema: None,
                    title: None,
                    annotations: None,
                    description: Some("Pagination".to_string()),
                },
            )])),
            false,
        );

        assert_eq_tool_names(&tools, &["shell", "browser_open", "browser_status", "agent_run", "agent_check", "agent_result", "agent_cancel", "agent_wait", "agent_list", "dash/paginate"]);
        assert_eq!(
            tools[1],
            OpenAiTool::Function(ResponsesApiTool {
                name: "dash/paginate".to_string(),
                parameters: JsonSchema::Object {
                    properties: BTreeMap::from([(
                        "page".to_string(),
                        JsonSchema::Number { description: None }
                    )]),
                    required: None,
                    additional_properties: None,
                },
                description: "Pagination".to_string(),
                strict: false,
            })
        );
    }

    #[test]
    fn test_mcp_tool_array_without_items_gets_default_string_items() {
        let model_family = find_family_for_model("o3").expect("o3 should be a valid model family");
        let config = ToolsConfig::new(
            &model_family,
            AskForApproval::Never,
            SandboxPolicy::ReadOnly,
            false,
<<<<<<< HEAD
=======
            false,
>>>>>>> 311ad0ce
        );

        let tools = get_openai_tools(
            &config,
            Some(HashMap::from([(
                "dash/tags".to_string(),
                mcp_types::Tool {
                    name: "tags".to_string(),
                    input_schema: ToolInputSchema {
                        properties: Some(serde_json::json!({
                            "tags": { "type": "array" }
                        })),
                        required: None,
                        r#type: "object".to_string(),
                    },
                    output_schema: None,
                    title: None,
                    annotations: None,
                    description: Some("Tags".to_string()),
                },
            )])),
            false,
        );

        assert_eq_tool_names(&tools, &["shell", "browser_open", "browser_status", "agent_run", "agent_check", "agent_result", "agent_cancel", "agent_wait", "agent_list", "dash/tags"]);
        assert_eq!(
            tools[1],
            OpenAiTool::Function(ResponsesApiTool {
                name: "dash/tags".to_string(),
                parameters: JsonSchema::Object {
                    properties: BTreeMap::from([(
                        "tags".to_string(),
                        JsonSchema::Array {
                            items: Box::new(JsonSchema::String { description: None }),
                            description: None
                        }
                    )]),
                    required: None,
                    additional_properties: None,
                },
                description: "Tags".to_string(),
                strict: false,
            })
        );
    }

    #[test]
    fn test_mcp_tool_anyof_defaults_to_string() {
        let model_family = find_family_for_model("o3").expect("o3 should be a valid model family");
        let config = ToolsConfig::new(
            &model_family,
            AskForApproval::Never,
            SandboxPolicy::ReadOnly,
            false,
<<<<<<< HEAD
=======
            false,
>>>>>>> 311ad0ce
        );

        let tools = get_openai_tools(
            &config,
            Some(HashMap::from([(
                "dash/value".to_string(),
                mcp_types::Tool {
                    name: "value".to_string(),
                    input_schema: ToolInputSchema {
                        properties: Some(serde_json::json!({
                            "value": { "anyOf": [ { "type": "string" }, { "type": "number" } ] }
                        })),
                        required: None,
                        r#type: "object".to_string(),
                    },
                    output_schema: None,
                    title: None,
                    annotations: None,
                    description: Some("AnyOf Value".to_string()),
                },
            )])),
            false,
        );

        assert_eq_tool_names(&tools, &["shell", "browser_open", "browser_status", "agent_run", "agent_check", "agent_result", "agent_cancel", "agent_wait", "agent_list", "dash/value"]);
        assert_eq!(
            tools[1],
            OpenAiTool::Function(ResponsesApiTool {
                name: "dash/value".to_string(),
                parameters: JsonSchema::Object {
                    properties: BTreeMap::from([(
                        "value".to_string(),
                        JsonSchema::String { description: None }
                    )]),
                    required: None,
                    additional_properties: None,
                },
                description: "AnyOf Value".to_string(),
                strict: false,
            })
        );
    }
}

fn create_browser_open_tool() -> OpenAiTool {
    let mut properties = BTreeMap::new();
    properties.insert(
        "url".to_string(),
        JsonSchema::String {
            description: Some("The URL to navigate to (e.g., https://example.com)".to_string()),
        },
    );

    OpenAiTool::Function(ResponsesApiTool {
        name: "browser_open".to_string(),
        description: "Opens a browser window and navigates to the specified URL. Screenshots will be automatically attached to subsequent messages.".to_string(),
        strict: false,
        parameters: JsonSchema::Object {
            properties,
            required: Some(vec!["url".to_string()]),
            additional_properties: Some(false),
        },
    })
}

fn create_browser_close_tool() -> OpenAiTool {
    let properties = BTreeMap::new();

    OpenAiTool::Function(ResponsesApiTool {
        name: "browser_close".to_string(),
        description: "Closes the browser window and disables screenshot capture.".to_string(),
        strict: false,
        parameters: JsonSchema::Object {
            properties,
            required: Some(vec![]),
            additional_properties: Some(false),
        },
    })
}

fn create_browser_status_tool() -> OpenAiTool {
    let properties = BTreeMap::new();

    OpenAiTool::Function(ResponsesApiTool {
        name: "browser_status".to_string(),
        description: "Gets the current browser status including whether it's enabled, current URL, and viewport settings.".to_string(),
        strict: false,
        parameters: JsonSchema::Object {
            properties,
            required: Some(vec![]),
            additional_properties: Some(false),
        },
    })
}

fn create_browser_click_tool() -> OpenAiTool {
    let mut properties = BTreeMap::new();
    properties.insert(
        "type".to_string(),
        JsonSchema::String {
            description: Some("Optional type of mouse event: 'click' (default), 'mousedown', or 'mouseup'. Use mousedown, browser_move, mouseup sequence to drag.".to_string()),
        },
    );
    properties.insert(
        "x".to_string(),
        JsonSchema::Number {
            description: Some("Optional absolute X coordinate to click. If provided (with y), the cursor will first move to (x,y).".to_string()),
        },
    );
    properties.insert(
        "y".to_string(),
        JsonSchema::Number {
            description: Some("Optional absolute Y coordinate to click. If provided (with x), the cursor will first move to (x,y).".to_string()),
        },
    );

    OpenAiTool::Function(ResponsesApiTool {
        name: "browser_click".to_string(),
        description: "Performs a mouse action. By default acts at the current cursor; if x,y are provided, moves there (briefly waits for animation) then clicks.".to_string(),
        strict: false,
        parameters: JsonSchema::Object {
            properties,
            required: Some(vec![]),
            additional_properties: Some(false),
        },
    })
}

fn create_browser_move_tool() -> OpenAiTool {
    let mut properties = BTreeMap::new();
    properties.insert(
        "x".to_string(),
        JsonSchema::Number {
            description: Some(
                "The absolute X coordinate to move the mouse to (use with y)".to_string(),
            ),
        },
    );
    properties.insert(
        "y".to_string(),
        JsonSchema::Number {
            description: Some(
                "The absolute Y coordinate to move the mouse to (use with x)".to_string(),
            ),
        },
    );
    properties.insert(
        "dx".to_string(),
        JsonSchema::Number {
            description: Some(
                "Relative (+/-) X movement in CSS pixels from current mouse position (use with dy)"
                    .to_string(),
            ),
        },
    );
    properties.insert(
        "dy".to_string(),
        JsonSchema::Number {
            description: Some(
                "Relative (+/-) Y movement in CSS pixels from current mouse position (use with dx)"
                    .to_string(),
            ),
        },
    );

    OpenAiTool::Function(ResponsesApiTool {
        name: "browser_move".to_string(),
        description: "Move your mouse [as shown as a blue cursor in your screenshot] to new coordinates in the browser window (x,y - top left origin) or by relative offset to your current mouse position (dx,dy). If the mouse is close to where it should be then dx,dy may be easier to judge. Always confirm your mouse is where you expected it to be in the next screenshot after a move, otherwise try again.".to_string(),
        strict: false,
        parameters: JsonSchema::Object {
            properties,
            required: Some(vec![]),
            additional_properties: Some(false),
        },
    })
}

fn create_browser_type_tool() -> OpenAiTool {
    let mut properties = BTreeMap::new();
    properties.insert(
        "text".to_string(),
        JsonSchema::String {
            description: Some("The text to type into the currently focused element".to_string()),
        },
    );

    OpenAiTool::Function(ResponsesApiTool {
        name: "browser_type".to_string(),
        description: "Types text into the currently focused element in the browser.".to_string(),
        strict: false,
        parameters: JsonSchema::Object {
            properties,
            required: Some(vec!["text".to_string()]),
            additional_properties: Some(false),
        },
    })
}

fn create_browser_key_tool() -> OpenAiTool {
    let mut properties = BTreeMap::new();
    properties.insert(
        "key".to_string(),
        JsonSchema::String {
            description: Some("The key to press (e.g., 'Enter', 'Tab', 'Escape', 'ArrowUp', 'ArrowDown', 'ArrowLeft', 'ArrowRight', 'Backspace', 'Delete')".to_string()),
        },
    );

    OpenAiTool::Function(ResponsesApiTool {
        name: "browser_key".to_string(),
        description:
            "Presses a keyboard key in the browser (e.g., Enter, Tab, Escape, arrow keys)."
                .to_string(),
        strict: false,
        parameters: JsonSchema::Object {
            properties,
            required: Some(vec!["key".to_string()]),
            additional_properties: Some(false),
        },
    })
}

fn create_browser_javascript_tool() -> OpenAiTool {
    let mut properties = BTreeMap::new();
    properties.insert(
        "code".to_string(),
        JsonSchema::String {
            description: Some("The JavaScript code to execute in the browser context".to_string()),
        },
    );

    OpenAiTool::Function(ResponsesApiTool {
        name: "browser_javascript".to_string(),
        description: "Executes JavaScript code in the browser and returns the result. The code is wrapped to automatically capture return values and console.log output.".to_string(),
        strict: false,
        parameters: JsonSchema::Object {
            properties,
            required: Some(vec!["code".to_string()]),
            additional_properties: Some(false),
        },
    })
}

fn create_browser_scroll_tool() -> OpenAiTool {
    let mut properties = BTreeMap::new();
    properties.insert(
        "dx".to_string(),
        JsonSchema::Number {
            description: Some("Horizontal scroll delta in pixels (positive = right)".to_string()),
        },
    );
    properties.insert(
        "dy".to_string(),
        JsonSchema::Number {
            description: Some("Vertical scroll delta in pixels (positive = down)".to_string()),
        },
    );

    OpenAiTool::Function(ResponsesApiTool {
        name: "browser_scroll".to_string(),
        description: "Scrolls the page by the specified CSS pixel deltas.".to_string(),
        strict: false,
        parameters: JsonSchema::Object {
            properties,
            required: Some(vec![]),
            additional_properties: Some(false),
        },
    })
}

fn create_browser_history_tool() -> OpenAiTool {
    let mut properties = BTreeMap::new();
    properties.insert(
        "direction".to_string(),
        JsonSchema::String {
            description: Some("History direction: 'back' or 'forward'".to_string()),
        },
    );

    OpenAiTool::Function(ResponsesApiTool {
        name: "browser_history".to_string(),
        description: "Navigates browser history backward or forward.".to_string(),
        strict: false,
        parameters: JsonSchema::Object {
            properties,
            required: Some(vec!["direction".to_string()]),
            additional_properties: Some(false),
        },
    })
}

fn create_browser_inspect_tool() -> OpenAiTool {
    let mut properties = BTreeMap::new();
    properties.insert(
        "x".to_string(),
        JsonSchema::Number {
            description: Some("Optional absolute X coordinate to inspect.".to_string()),
        },
    );
    properties.insert(
        "y".to_string(),
        JsonSchema::Number {
            description: Some("Optional absolute Y coordinate to inspect.".to_string()),
        },
    );
    properties.insert(
        "id".to_string(),
        JsonSchema::String {
            description: Some("Optional element id attribute value. If provided, looks up '#id' and inspects that element.".to_string()),
        },
    );

    OpenAiTool::Function(ResponsesApiTool {
        name: "browser_inspect".to_string(),
        description: "Inspects a DOM element by coordinates or id, returns attributes, outerHTML, box model, and matched styles.".to_string(),
        strict: false,
        parameters: JsonSchema::Object {
            properties,
            required: Some(vec![]),
            additional_properties: Some(false),
        },
    })
}

fn create_browser_console_tool() -> OpenAiTool {
    let mut properties = BTreeMap::new();
    properties.insert(
        "lines".to_string(),
        JsonSchema::Number {
            description: Some("Optional: Number of recent console lines to return (default: all available)".to_string()),
        },
    );

    OpenAiTool::Function(ResponsesApiTool {
        name: "browser_console".to_string(),
        description: "Captures and returns the console output from the browser, including logs, warnings, and errors.".to_string(),
        strict: false,
        parameters: JsonSchema::Object {
            properties,
            required: Some(vec![]),
            additional_properties: Some(false),
        },
    })
}

fn create_browser_cleanup_tool() -> OpenAiTool {
    OpenAiTool::Function(ResponsesApiTool {
        name: "browser_cleanup".to_string(),
        description: "Cleans up injected artifacts (cursor overlays, highlights) and resets viewport metrics without closing the browser.".to_string(),
        strict: false,
        parameters: JsonSchema::Object {
            properties: BTreeMap::new(),
            required: Some(vec![]),
            additional_properties: Some(false),
        },
    })
}

fn create_browser_cdp_tool() -> OpenAiTool {
    let mut properties = BTreeMap::new();
    properties.insert(
        "method".to_string(),
        JsonSchema::String {
            description: Some("CDP method name, e.g. 'Page.navigate' or 'Input.dispatchKeyEvent'".to_string()),
        },
    );
    properties.insert(
        "params".to_string(),
        JsonSchema::Object {
            properties: BTreeMap::new(),
            required: None,
            additional_properties: Some(true),
        },
    );
    properties.insert(
        "target".to_string(),
        JsonSchema::String {
            description: Some("Target for the command: 'page' (default) or 'browser'".to_string()),
        },
    );

    OpenAiTool::Function(ResponsesApiTool {
        name: "browser_cdp".to_string(),
        description: "Executes an arbitrary Chrome DevTools Protocol command with a JSON payload against the active page session.".to_string(),
        strict: false,
        parameters: JsonSchema::Object {
            properties,
            required: Some(vec!["method".to_string()]),
            additional_properties: Some(false),
        },
    })
}<|MERGE_RESOLUTION|>--- conflicted
+++ resolved
@@ -68,10 +68,6 @@
 pub struct ToolsConfig {
     pub shell_type: ConfigShellToolType,
     pub plan_tool: bool,
-<<<<<<< HEAD
-=======
-    pub apply_patch_tool_type: Option<ApplyPatchToolType>,
->>>>>>> 311ad0ce
 }
 
 impl ToolsConfig {
@@ -95,22 +91,12 @@
         let apply_patch_tool_type = match model_family.apply_patch_tool_type {
             Some(ApplyPatchToolType::Freeform) => Some(ApplyPatchToolType::Freeform),
             Some(ApplyPatchToolType::Function) => Some(ApplyPatchToolType::Function),
-            None => {
-                if include_apply_patch_tool {
-                    Some(ApplyPatchToolType::Freeform)
-                } else {
-                    None
-                }
-            }
+            None => Some(ApplyPatchToolType::Freeform),
         };
 
         Self {
             shell_type,
             plan_tool: include_plan_tool,
-<<<<<<< HEAD
-=======
-            apply_patch_tool_type,
->>>>>>> 311ad0ce
         }
     }
 }
@@ -287,14 +273,6 @@
         },
     })
 }
-<<<<<<< HEAD
-=======
-/// TODO(dylan): deprecate once we get rid of json tool
-#[derive(Serialize, Deserialize)]
-pub(crate) struct ApplyPatchToolArgs {
-    pub(crate) input: String,
-}
->>>>>>> 311ad0ce
 
 /// Returns JSON values that are compatible with Function Calling in the
 /// Responses API:
@@ -517,7 +495,6 @@
         tools.push(PLAN_TOOL.clone());
     }
 
-<<<<<<< HEAD
     // Add browser tools only when browser is enabled
     if browser_enabled {
         tools.push(create_browser_open_tool());
@@ -538,17 +515,6 @@
         // Only include browser_open and browser_status when browser is disabled
         tools.push(create_browser_open_tool());
         tools.push(create_browser_status_tool());
-=======
-    if let Some(apply_patch_tool_type) = &config.apply_patch_tool_type {
-        match apply_patch_tool_type {
-            ApplyPatchToolType::Freeform => {
-                tools.push(create_apply_patch_freeform_tool());
-            }
-            ApplyPatchToolType::Function => {
-                tools.push(create_apply_patch_json_tool());
-            }
-        }
->>>>>>> 311ad0ce
     }
 
     // Add agent management tools for calling external LLMs asynchronously
@@ -614,10 +580,6 @@
             AskForApproval::Never,
             SandboxPolicy::ReadOnly,
             true,
-<<<<<<< HEAD
-=======
-            false,
->>>>>>> 311ad0ce
         );
         let tools = get_openai_tools(&config, Some(HashMap::new()), false);
 
@@ -632,10 +594,6 @@
             AskForApproval::Never,
             SandboxPolicy::ReadOnly,
             true,
-<<<<<<< HEAD
-=======
-            false,
->>>>>>> 311ad0ce
         );
         let tools = get_openai_tools(&config, Some(HashMap::new()), false);
 
@@ -650,10 +608,6 @@
             AskForApproval::Never,
             SandboxPolicy::ReadOnly,
             false,
-<<<<<<< HEAD
-=======
-            false,
->>>>>>> 311ad0ce
         );
         let tools = get_openai_tools(
             &config,
@@ -748,10 +702,6 @@
             AskForApproval::Never,
             SandboxPolicy::ReadOnly,
             false,
-<<<<<<< HEAD
-=======
-            false,
->>>>>>> 311ad0ce
         );
 
         let tools = get_openai_tools(
@@ -808,10 +758,6 @@
             AskForApproval::Never,
             SandboxPolicy::ReadOnly,
             false,
-<<<<<<< HEAD
-=======
-            false,
->>>>>>> 311ad0ce
         );
 
         let tools = get_openai_tools(
@@ -863,10 +809,6 @@
             AskForApproval::Never,
             SandboxPolicy::ReadOnly,
             false,
-<<<<<<< HEAD
-=======
-            false,
->>>>>>> 311ad0ce
         );
 
         let tools = get_openai_tools(
@@ -921,10 +863,6 @@
             AskForApproval::Never,
             SandboxPolicy::ReadOnly,
             false,
-<<<<<<< HEAD
-=======
-            false,
->>>>>>> 311ad0ce
         );
 
         let tools = get_openai_tools(
