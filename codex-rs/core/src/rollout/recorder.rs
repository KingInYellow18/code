--- conflicted
+++ resolved
@@ -100,7 +100,6 @@
         Ok(Self { tx })
     }
 
-<<<<<<< HEAD
     pub async fn resume(path: &Path, _cwd: std::path::PathBuf) -> std::io::Result<(Self, SavedSession)> {
         info!("Resuming rollout from {path:?}");
         let text = tokio::fs::read_to_string(path).await?;
@@ -130,16 +129,6 @@
             }
             if let Ok(item) = serde_json::from_value::<ResponseItem>(v.clone()) {
                 items.push(item);
-=======
-    pub(crate) async fn record_items(&self, items: &[ResponseItem]) -> std::io::Result<()> {
-        let mut filtered = Vec::new();
-        for item in items {
-            // Note that function calls may look a bit strange if they are
-            // "fully qualified MCP tool calls," so we could consider
-            // reformatting them in that case.
-            if is_persisted_response_item(item) {
-                filtered.push(item.clone());
->>>>>>> db5276f8
             }
         }
 
@@ -211,20 +200,8 @@
             {
                 continue;
             }
-<<<<<<< HEAD
             if let Ok(item) = serde_json::from_value::<ResponseItem>(v.clone()) {
                 items.push(item);
-=======
-            match serde_json::from_value::<ResponseItem>(v.clone()) {
-                Ok(item) => {
-                    if is_persisted_response_item(&item) {
-                        items.push(item);
-                    }
-                }
-                Err(e) => {
-                    warn!("failed to parse item: {v:?}, error: {e}");
-                }
->>>>>>> db5276f8
             }
         }
         if items.is_empty() {
@@ -291,15 +268,9 @@
         match cmd {
             RolloutCmd::AddItems(items) => {
                 for item in items {
-<<<<<<< HEAD
                     let mut json = serde_json::to_string(&item)?;
                     json.push('\n');
                     let _ = file.write_all(json.as_bytes()).await;
-=======
-                    if is_persisted_response_item(&item) {
-                        writer.write_line(&item).await?;
-                    }
->>>>>>> db5276f8
                 }
                 file.flush().await?;
             }
