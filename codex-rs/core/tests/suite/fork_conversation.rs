--- conflicted
+++ resolved
@@ -1,12 +1,16 @@
 use codex_core::CodexAuth;
+use codex_core::ContentItem;
 use codex_core::ConversationManager;
 use codex_core::ModelProviderInfo;
 use codex_core::NewConversation;
+use codex_core::ResponseItem;
 use codex_core::built_in_model_providers;
-use codex_core::protocol::ConversationHistoryResponseEvent;
+use codex_core::protocol::ConversationPathResponseEvent;
 use codex_core::protocol::EventMsg;
 use codex_core::protocol::InputItem;
 use codex_core::protocol::Op;
+use codex_core::protocol::RolloutItem;
+use codex_core::protocol::RolloutLine;
 use core_test_support::load_default_config_for_test;
 use core_test_support::wait_for_event;
 use tempfile::TempDir;
@@ -71,46 +75,32 @@
         let _ = wait_for_event(&codex, |ev| matches!(ev, EventMsg::TaskComplete(_))).await;
     }
 
-    // Request history from the base conversation.
-    codex.submit(Op::GetHistory).await.unwrap();
+    // Request history from the base conversation to obtain rollout path.
+    codex.submit(Op::GetPath).await.unwrap();
     let base_history =
-        wait_for_event(&codex, |ev| matches!(ev, EventMsg::ConversationHistory(_))).await;
-
-    // Capture entries from the base history and compute expected prefixes after each fork.
-    let entries_after_three = match &base_history {
-        EventMsg::ConversationHistory(ConversationHistoryResponseEvent { entries, .. }) => {
-            entries.clone()
-        }
-<<<<<<< HEAD
+        wait_for_event(&codex, |ev| matches!(ev, EventMsg::ConversationPath(_))).await;
+    let base_path = match &base_history {
+        EventMsg::ConversationPath(ConversationPathResponseEvent { path, .. }) => path.clone(),
         _ => panic!("expected ConversationHistory event"),
     };
-    // History layout for this test:
-    // [0] user instructions,
-    // [1] environment context,
-    // [2] "first" user message,
-    // [3] "second" user message,
-    // [4] "third" user message.
 
-    // Fork 1: drops the last user message and everything after.
-    let expected_after_first = vec![
-        entries_after_three[0].clone(),
-        entries_after_three[1].clone(),
-        entries_after_three[2].clone(),
-        entries_after_three[3].clone(),
-    ];
+    // GetHistory flushes before returning the path; no wait needed.
 
-    // Fork 2: drops the last user message and everything after.
-    // [0] user instructions,
-    // [1] environment context,
-    // [2] "first" user message,
-    let expected_after_second = vec![
-        entries_after_three[0].clone(),
-        entries_after_three[1].clone(),
-        entries_after_three[2].clone(),
-    ];
-
-    // Fork once with n=1 → drops the last user message and everything after.
-=======
+    // Helper: read rollout items (excluding SessionMeta) from a JSONL path.
+    let read_items = |p: &std::path::Path| -> Vec<RolloutItem> {
+        let text = std::fs::read_to_string(p).expect("read rollout file");
+        let mut items: Vec<RolloutItem> = Vec::new();
+        for line in text.lines() {
+            if line.trim().is_empty() {
+                continue;
+            }
+            let v: serde_json::Value = serde_json::from_str(line).expect("jsonl line");
+            let rl: RolloutLine = serde_json::from_value(v).expect("rollout line");
+            match rl.item {
+                RolloutItem::SessionMeta(_) => {}
+                other => items.push(other),
+            }
+        }
         items
     };
 
@@ -146,33 +136,24 @@
     // After dropping again (n=1 on fork1), compute expected relative to fork1's rollout.
 
     // Fork once with n=1 → drops the last user input and everything after.
->>>>>>> 26f1246a
     let NewConversation {
         conversation: codex_fork1,
         ..
     } = conversation_manager
-        .fork_conversation(entries_after_three.clone(), 1, config_for_fork.clone())
+        .fork_conversation(1, config_for_fork.clone(), base_path.clone())
         .await
         .expect("fork 1");
 
-    codex_fork1.submit(Op::GetHistory).await.unwrap();
+    codex_fork1.submit(Op::GetPath).await.unwrap();
     let fork1_history = wait_for_event(&codex_fork1, |ev| {
-        matches!(ev, EventMsg::ConversationHistory(_))
+        matches!(ev, EventMsg::ConversationPath(_))
     })
     .await;
-    let entries_after_first_fork = match &fork1_history {
-        EventMsg::ConversationHistory(ConversationHistoryResponseEvent { entries, .. }) => {
-            assert!(matches!(
-                fork1_history,
-                EventMsg::ConversationHistory(ConversationHistoryResponseEvent { ref entries, .. }) if *entries == expected_after_first
-            ));
-            entries.clone()
-        }
+    let fork1_path = match &fork1_history {
+        EventMsg::ConversationPath(ConversationPathResponseEvent { path, .. }) => path.clone(),
         _ => panic!("expected ConversationHistory event after first fork"),
     };
 
-<<<<<<< HEAD
-=======
     // GetHistory on fork1 flushed; the file is ready.
     let fork1_items = read_items(&fork1_path);
     pretty_assertions::assert_eq!(
@@ -180,27 +161,35 @@
         serde_json::to_value(&expected_after_first).unwrap()
     );
 
->>>>>>> 26f1246a
     // Fork again with n=1 → drops the (new) last user message, leaving only the first.
     let NewConversation {
         conversation: codex_fork2,
         ..
     } = conversation_manager
-<<<<<<< HEAD
-        .fork_conversation(entries_after_first_fork.clone(), 1, config_for_fork.clone())
-=======
         .fork_conversation(1, config_for_fork.clone(), fork1_path.clone())
->>>>>>> 26f1246a
         .await
         .expect("fork 2");
 
-    codex_fork2.submit(Op::GetHistory).await.unwrap();
+    codex_fork2.submit(Op::GetPath).await.unwrap();
     let fork2_history = wait_for_event(&codex_fork2, |ev| {
-        matches!(ev, EventMsg::ConversationHistory(_))
+        matches!(ev, EventMsg::ConversationPath(_))
     })
     .await;
-    assert!(matches!(
-        fork2_history,
-        EventMsg::ConversationHistory(ConversationHistoryResponseEvent { ref entries, .. }) if *entries == expected_after_second
-    ));
+    let fork2_path = match &fork2_history {
+        EventMsg::ConversationPath(ConversationPathResponseEvent { path, .. }) => path.clone(),
+        _ => panic!("expected ConversationHistory event after second fork"),
+    };
+    // GetHistory on fork2 flushed; the file is ready.
+    let fork1_items = read_items(&fork1_path);
+    let fork1_user_inputs = find_user_input_positions(&fork1_items);
+    let cut_last_on_fork1 = fork1_user_inputs
+        .get(fork1_user_inputs.len().saturating_sub(1))
+        .copied()
+        .unwrap_or(0);
+    let expected_after_second: Vec<RolloutItem> = fork1_items[..cut_last_on_fork1].to_vec();
+    let fork2_items = read_items(&fork2_path);
+    pretty_assertions::assert_eq!(
+        serde_json::to_value(&fork2_items).unwrap(),
+        serde_json::to_value(&expected_after_second).unwrap()
+    );
 }