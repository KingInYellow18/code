[package]
edition = "2024"
name = "codex-ollama"
version = { workspace = true }

[lib]
name = "codex_ollama"
path = "src/lib.rs"

[lints]
workspace = true

[dependencies]
async-stream = "0.3"
bytes = "1.10.1"
codex-core = { path = "../core" }
futures = "0.3"
reqwest = { version = "0.12", default-features = false, features = ["json", "stream", "rustls-tls"] }
serde_json = "1"
tokio = { version = "1", features = [
    "io-std",
    "macros",
    "process",
    "rt-multi-thread",
    "signal",
] }
tracing = { version = "0.1.41", features = ["log"] }

<<<<<<< HEAD
[dev-dependencies]
tempfile = "3"
wiremock = "0.6"
=======
[dev-dependencies]
>>>>>>> 62bd0e3d
<|MERGE_RESOLUTION|>--- conflicted
+++ resolved
@@ -15,7 +15,7 @@
 bytes = "1.10.1"
 codex-core = { path = "../core" }
 futures = "0.3"
-reqwest = { version = "0.12", default-features = false, features = ["json", "stream", "rustls-tls"] }
+reqwest = { version = "0.12", features = ["json", "stream"] }
 serde_json = "1"
 tokio = { version = "1", features = [
     "io-std",
@@ -25,11 +25,6 @@
     "signal",
 ] }
 tracing = { version = "0.1.41", features = ["log"] }
+wiremock = "0.6"
 
-<<<<<<< HEAD
-[dev-dependencies]
-tempfile = "3"
-wiremock = "0.6"
-=======
-[dev-dependencies]
->>>>>>> 62bd0e3d
+[dev-dependencies]