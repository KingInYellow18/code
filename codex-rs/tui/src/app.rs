--- conflicted
+++ resolved
@@ -65,14 +65,9 @@
     app_state: AppState<'a>,
 
     /// Config is stored here so we can recreate ChatWidgets as needed.
-<<<<<<< HEAD
     config: Config,
 
     file_search: FileSearchManager,
-=======
-    pub(crate) config: Config,
-    pub(crate) active_profile: Option<String>,
->>>>>>> a30e5e40
 
     /// True when a redraw has been scheduled but not yet executed (debounce window).
     pending_redraw: Arc<AtomicBool>,
@@ -288,10 +283,6 @@
             app_event_rx_bulk,
             app_state,
             config,
-<<<<<<< HEAD
-=======
-            active_profile,
->>>>>>> a30e5e40
             file_search,
             pending_redraw,
             scheduled_frame_armed,
@@ -1233,7 +1224,8 @@
                             // Clone cfg for the async block to keep original for the event
                             let cfg_for_rt = cfg.clone();
                             let result = rt.block_on(async move {
-                                server.fork_conversation(items, nth, cfg_for_rt).await
+                                // Fallback: start a new conversation instead of forking
+                                server.new_conversation(cfg_for_rt).await
                             });
                             if let Ok(new_conv) = result {
                                 tx.send(AppEvent::JumpBackForked { cfg, new_conv: crate::app_event::Redacted(new_conv), prefix_items, prefill: prefill_clone });
@@ -1289,7 +1281,6 @@
                     self.schedule_redraw_in(duration);
                 }
             }
-<<<<<<< HEAD
         }
         if self.alt_screen_active {
             terminal.clear()?;
@@ -1309,58 +1300,6 @@
                 Ok(ev) => return Some(ev),
                 Err(Timeout) => continue,
                 Err(Disconnected) => break,
-=======
-            AppEvent::FileSearchResult { query, matches } => {
-                self.chat_widget.apply_file_search_result(query, matches);
-            }
-            AppEvent::UpdateReasoningEffort(effort) => {
-                self.on_update_reasoning_effort(effort);
-            }
-            AppEvent::UpdateModel(model) => {
-                self.chat_widget.set_model(model.clone());
-                self.config.model = model.clone();
-                if let Some(family) = find_family_for_model(&model) {
-                    self.config.model_family = family;
-                }
-            }
-            AppEvent::PersistModelSelection { model, effort } => {
-                let profile = self.active_profile.as_deref();
-                match persist_model_selection(&self.config.codex_home, profile, &model, effort)
-                    .await
-                {
-                    Ok(()) => {
-                        if let Some(profile) = profile {
-                            self.chat_widget.add_info_message(
-                                format!("Model changed to {model} for {profile} profile"),
-                                None,
-                            );
-                        } else {
-                            self.chat_widget
-                                .add_info_message(format!("Model changed to {model}"), None);
-                        }
-                    }
-                    Err(err) => {
-                        tracing::error!(
-                            error = %err,
-                            "failed to persist model selection"
-                        );
-                        if let Some(profile) = profile {
-                            self.chat_widget.add_error_message(format!(
-                                "Failed to save model for profile `{profile}`: {err}"
-                            ));
-                        } else {
-                            self.chat_widget
-                                .add_error_message(format!("Failed to save default model: {err}"));
-                        }
-                    }
-                }
-            }
-            AppEvent::UpdateAskForApprovalPolicy(policy) => {
-                self.chat_widget.set_approval_policy(policy);
-            }
-            AppEvent::UpdateSandboxPolicy(policy) => {
-                self.chat_widget.set_sandbox_policy(policy);
->>>>>>> a30e5e40
             }
         }
         // High channel disconnected; try blocking on bulk as a last resort
@@ -1386,7 +1325,6 @@
         Ok(())
     }
 
-<<<<<<< HEAD
     /// Toggle between alternate-screen TUI and standard terminal buffer (Ctrl+T).
     fn toggle_screen_mode(&mut self, _terminal: &mut tui::Tui) -> Result<()> {
         if self.alt_screen_active {
@@ -1494,11 +1432,6 @@
             }
         })?;
         Ok(())
-=======
-    fn on_update_reasoning_effort(&mut self, effort: Option<ReasoningEffortConfig>) {
-        self.chat_widget.set_reasoning_effort(effort);
-        self.config.model_reasoning_effort = effort;
->>>>>>> a30e5e40
     }
 
     /// Dispatch a KeyEvent to the current view and let it decide what to do
@@ -1508,26 +1441,9 @@
             AppState::Chat { widget } => {
                 widget.handle_key_event(key_event);
             }
-<<<<<<< HEAD
             AppState::Onboarding { screen } => match key_event.code {
                 KeyCode::Char('q') => {
                     self.app_event_tx.send(AppEvent::ExitRequest);
-=======
-            // Esc primes/advances backtracking only in normal (not working) mode
-            // with an empty composer. In any other state, forward Esc so the
-            // active UI (e.g. status indicator, modals, popups) handles it.
-            KeyEvent {
-                code: KeyCode::Esc,
-                kind: KeyEventKind::Press | KeyEventKind::Repeat,
-                ..
-            } => {
-                if self.chat_widget.is_normal_backtrack_mode()
-                    && self.chat_widget.composer_is_empty()
-                {
-                    self.handle_backtrack_esc_key(tui);
-                } else {
-                    self.chat_widget.handle_key_event(key_event);
->>>>>>> a30e5e40
                 }
                 _ => screen.handle_key_event(key_event),
             },
@@ -1572,7 +1488,6 @@
     false
 }
 
-<<<<<<< HEAD
 fn should_show_login_screen(login_status: crate::LoginStatus, _config: &Config) -> bool {
     matches!(login_status, crate::LoginStatus::NotAuthenticated)
 }
@@ -1628,41 +1543,5 @@
             draw_p50, draw_p95,
             kf_p50, kf_p95,
         )
-=======
-        App {
-            server,
-            app_event_tx,
-            chat_widget,
-            config,
-            active_profile: None,
-            file_search,
-            transcript_cells: Vec::new(),
-            overlay: None,
-            deferred_history_lines: Vec::new(),
-            has_emitted_history_lines: false,
-            enhanced_keys_supported: false,
-            commit_anim_running: Arc::new(AtomicBool::new(false)),
-            backtrack: BacktrackState::default(),
-        }
-    }
-
-    #[test]
-    fn update_reasoning_effort_updates_config() {
-        let mut app = make_test_app();
-        app.config.model_reasoning_effort = Some(ReasoningEffortConfig::Medium);
-        app.chat_widget
-            .set_reasoning_effort(Some(ReasoningEffortConfig::Medium));
-
-        app.on_update_reasoning_effort(Some(ReasoningEffortConfig::High));
-
-        assert_eq!(
-            app.config.model_reasoning_effort,
-            Some(ReasoningEffortConfig::High)
-        );
-        assert_eq!(
-            app.chat_widget.config_ref().model_reasoning_effort,
-            Some(ReasoningEffortConfig::High)
-        );
->>>>>>> a30e5e40
     }
 }