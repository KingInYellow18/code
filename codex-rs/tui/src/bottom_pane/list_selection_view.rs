#![allow(dead_code)]
use crossterm::event::KeyCode;
use crossterm::event::KeyEvent;
use crossterm::event::KeyModifiers;
use ratatui::buffer::Buffer;
use ratatui::layout::Rect;
use ratatui::style::Stylize;
use ratatui::text::Line;
use ratatui::text::Span;
use ratatui::widgets::{Paragraph, Block, Borders, Clear};
use ratatui::layout::Alignment;
use ratatui::widgets::Widget;

use crate::app_event_sender::AppEventSender;

use super::BottomPane;
use super::CancellationEvent;
use super::bottom_pane_view::BottomPaneView;
use super::popup_consts::MAX_POPUP_ROWS;
use super::scroll_state::ScrollState;
use super::selection_popup_common::GenericDisplayRow;
use super::selection_popup_common::render_rows;

/// One selectable item in the generic selection list.
pub(crate) type SelectionAction = Box<dyn Fn(&AppEventSender) + Send + Sync>;

pub(crate) struct SelectionItem {
    pub name: String,
    pub description: Option<String>,
    pub is_current: bool,
    pub actions: Vec<SelectionAction>,
}

pub(crate) struct ListSelectionView {
    title: String,
    subtitle: Option<String>,
    footer_hint: Option<String>,
    items: Vec<SelectionItem>,
    state: ScrollState,
    complete: bool,
    app_event_tx: AppEventSender,
}

impl ListSelectionView {
    fn dim_prefix_span() -> Span<'static> {
        "▌ ".dim()
    }

    fn render_dim_prefix_line(area: Rect, buf: &mut Buffer) {
        let para = Paragraph::new(Line::from(Self::dim_prefix_span()));
        para.render(area, buf);
    }
    pub fn new(
        title: String,
        subtitle: Option<String>,
        footer_hint: Option<String>,
        items: Vec<SelectionItem>,
        app_event_tx: AppEventSender,
    ) -> Self {
        let mut s = Self {
            title,
            subtitle,
            footer_hint,
            items,
            state: ScrollState::new(),
            complete: false,
            app_event_tx,
        };
        let len = s.items.len();
        if let Some(idx) = s.items.iter().position(|it| it.is_current) {
            s.state.selected_idx = Some(idx);
        }
        s.state.clamp_selection(len);
        s.state.ensure_visible(len, MAX_POPUP_ROWS.min(len));
        s
    }

    fn move_up(&mut self) {
        let len = self.items.len();
        self.state.move_up_wrap(len);
        self.state.ensure_visible(len, MAX_POPUP_ROWS.min(len));
    }

    fn move_down(&mut self) {
        let len = self.items.len();
        self.state.move_down_wrap(len);
        self.state.ensure_visible(len, MAX_POPUP_ROWS.min(len));
    }

    fn accept(&mut self) {
        if let Some(idx) = self.state.selected_idx {
            if let Some(item) = self.items.get(idx) {
                for act in &item.actions {
                    act(&self.app_event_tx);
                }
                self.complete = true;
            }
        } else {
            self.complete = true;
        }
    }

    fn cancel(&mut self) {
        // Close the popup without performing any actions.
        self.complete = true;
    }
}

impl BottomPaneView<'_> for ListSelectionView {
    fn handle_key_event(&mut self, _pane: &mut BottomPane<'_>, key_event: KeyEvent) {
        match key_event {
            KeyEvent {
                code: KeyCode::Up, ..
            } => self.move_up(),
            KeyEvent {
                code: KeyCode::Down,
                ..
            } => self.move_down(),
            KeyEvent {
                code: KeyCode::Esc, ..
            } => self.cancel(),
            KeyEvent {
                code: KeyCode::Enter,
                modifiers: KeyModifiers::NONE,
                ..
            } => self.accept(),
            _ => {}
        }
    }

    fn is_complete(&self) -> bool {
        self.complete
    }

    fn on_ctrl_c(&mut self, _pane: &mut BottomPane<'_>) -> CancellationEvent {
        self.complete = true;
        CancellationEvent::Handled
    }

    fn desired_height(&self, _width: u16) -> u16 {
        let rows = (self.items.len()).clamp(1, MAX_POPUP_ROWS);
        // +1 for the title row, +1 for optional subtitle, +1 for optional footer
        let mut height = rows as u16 + 1;
        if self.subtitle.is_some() {
            // +1 for subtitle, +1 for a blank spacer line beneath it
            height = height.saturating_add(2);
        }
        if self.footer_hint.is_some() {
            height = height.saturating_add(2);
        }
        height
    }

    fn render(&self, area: Rect, buf: &mut Buffer) {
        if area.height == 0 || area.width == 0 {
            return;
        }

<<<<<<< HEAD
        // Clear and draw a bordered block matching other slash popups
        Clear.render(area, buf);
        let block = Block::default()
            .borders(Borders::ALL)
            .border_style(Style::default().fg(crate::colors::light_blue()))
            .title(self.title.clone())
            .title_alignment(Alignment::Center);
        let inner = block.inner(area);
        block.render(area, buf);

        // Layout inside the block: optional subtitle header, rows, footer
        let mut next_y = inner.y;
        if let Some(sub) = &self.subtitle {
            // Left pad by one column inside the inner area
            let subtitle_area = Rect { x: inner.x.saturating_add(1), y: next_y, width: inner.width.saturating_sub(1), height: 1 };
            let subtitle_spans: Vec<Span<'static>> = vec![
                Span::styled(sub.clone(), Style::default().fg(crate::colors::text_dim())),
            ];
            Paragraph::new(Line::from(subtitle_spans)).render(subtitle_area, buf);
            next_y = next_y.saturating_add(1);

            // Render a visual spacer line between subtitle and the list
            let spacer_area = Rect { x: inner.x.saturating_add(1), y: next_y, width: inner.width.saturating_sub(1), height: 1 };
=======
        let title_area = Rect {
            x: area.x,
            y: area.y,
            width: area.width,
            height: 1,
        };

        let title_spans: Vec<Span<'static>> =
            vec![Self::dim_prefix_span(), self.title.clone().bold()];
        let title_para = Paragraph::new(Line::from(title_spans));
        title_para.render(title_area, buf);

        let mut next_y = area.y.saturating_add(1);
        if let Some(sub) = &self.subtitle {
            let subtitle_area = Rect {
                x: area.x,
                y: next_y,
                width: area.width,
                height: 1,
            };
            let subtitle_spans: Vec<Span<'static>> =
                vec![Self::dim_prefix_span(), sub.clone().dim()];
            let subtitle_para = Paragraph::new(Line::from(subtitle_spans));
            subtitle_para.render(subtitle_area, buf);
            // Render the extra spacer line with the dimmed prefix to align with title/subtitle
            let spacer_area = Rect {
                x: area.x,
                y: next_y.saturating_add(1),
                width: area.width,
                height: 1,
            };
>>>>>>> a56eb481
            Self::render_dim_prefix_line(spacer_area, buf);
            next_y = next_y.saturating_add(1);
        }

        let footer_reserved = if self.footer_hint.is_some() { 1 } else { 0 };
        let rows_area = Rect {
            // Left pad by one column
            x: inner.x.saturating_add(1),
            y: next_y,
            width: inner.width.saturating_sub(1),
            height: inner.height.saturating_sub(next_y.saturating_sub(inner.y)).saturating_sub(footer_reserved),
        };

        let rows: Vec<GenericDisplayRow> = self
            .items
            .iter()
            .enumerate()
            .map(|(i, it)| {
                let is_selected = self.state.selected_idx == Some(i);
                // Use a nicer selector: '›' when selected, otherwise space
                let prefix = if is_selected { '›' } else { ' ' };
                let name_with_marker = if it.is_current {
                    format!("{} (current)", it.name)
                } else {
                    it.name.clone()
                };
                let display_name = format!("{} {}. {}", prefix, i + 1, name_with_marker);
                GenericDisplayRow {
                    name: display_name,
                    match_indices: None,
                    is_current: it.is_current,
                    description: it.description.clone(),
                    name_color: None,
                }
            })
            .collect();
        if rows_area.height > 0 {
            render_rows(
                rows_area,
                buf,
                &rows,
                &self.state,
                MAX_POPUP_ROWS,
                true,
                "no matches",
            );
        }

<<<<<<< HEAD
        if self.footer_hint.is_some() {
            // Left pad footer by one column
            let footer_area = Rect { x: inner.x.saturating_add(1), y: inner.y + inner.height - 1, width: inner.width.saturating_sub(1), height: 1 };
            let line = Line::from(vec![
                Span::styled("↑↓", Style::default().fg(crate::colors::light_blue())),
                Span::raw(" Navigate  "),
                Span::styled("Enter", Style::default().fg(crate::colors::success())),
                Span::raw(" Select  "),
                Span::styled("Esc", Style::default().fg(crate::colors::error())),
                Span::raw(" Cancel"),
            ]);
            Paragraph::new(line).render(footer_area, buf);
=======
        if let Some(hint) = &self.footer_hint {
            let footer_area = Rect {
                x: area.x,
                y: area.y + area.height - 1,
                width: area.width,
                height: 1,
            };
            let footer_para = Paragraph::new(hint.clone().dim());
            footer_para.render(footer_area, buf);
>>>>>>> a56eb481
        }
    }
}<|MERGE_RESOLUTION|>--- conflicted
+++ resolved
@@ -156,7 +156,6 @@
             return;
         }
 
-<<<<<<< HEAD
         // Clear and draw a bordered block matching other slash popups
         Clear.render(area, buf);
         let block = Block::default()
@@ -180,39 +179,6 @@
 
             // Render a visual spacer line between subtitle and the list
             let spacer_area = Rect { x: inner.x.saturating_add(1), y: next_y, width: inner.width.saturating_sub(1), height: 1 };
-=======
-        let title_area = Rect {
-            x: area.x,
-            y: area.y,
-            width: area.width,
-            height: 1,
-        };
-
-        let title_spans: Vec<Span<'static>> =
-            vec![Self::dim_prefix_span(), self.title.clone().bold()];
-        let title_para = Paragraph::new(Line::from(title_spans));
-        title_para.render(title_area, buf);
-
-        let mut next_y = area.y.saturating_add(1);
-        if let Some(sub) = &self.subtitle {
-            let subtitle_area = Rect {
-                x: area.x,
-                y: next_y,
-                width: area.width,
-                height: 1,
-            };
-            let subtitle_spans: Vec<Span<'static>> =
-                vec![Self::dim_prefix_span(), sub.clone().dim()];
-            let subtitle_para = Paragraph::new(Line::from(subtitle_spans));
-            subtitle_para.render(subtitle_area, buf);
-            // Render the extra spacer line with the dimmed prefix to align with title/subtitle
-            let spacer_area = Rect {
-                x: area.x,
-                y: next_y.saturating_add(1),
-                width: area.width,
-                height: 1,
-            };
->>>>>>> a56eb481
             Self::render_dim_prefix_line(spacer_area, buf);
             next_y = next_y.saturating_add(1);
         }
@@ -261,7 +227,6 @@
             );
         }
 
-<<<<<<< HEAD
         if self.footer_hint.is_some() {
             // Left pad footer by one column
             let footer_area = Rect { x: inner.x.saturating_add(1), y: inner.y + inner.height - 1, width: inner.width.saturating_sub(1), height: 1 };
@@ -274,17 +239,6 @@
                 Span::raw(" Cancel"),
             ]);
             Paragraph::new(line).render(footer_area, buf);
-=======
-        if let Some(hint) = &self.footer_hint {
-            let footer_area = Rect {
-                x: area.x,
-                y: area.y + area.height - 1,
-                width: area.width,
-                height: 1,
-            };
-            let footer_para = Paragraph::new(hint.clone().dim());
-            footer_para.render(footer_area, buf);
->>>>>>> a56eb481
         }
     }
 }