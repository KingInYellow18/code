use codex_core::config_types::ThemeName;
use crossterm::event::KeyCode;
use crossterm::event::KeyEvent;
use crossterm::event::KeyModifiers;
use ratatui::buffer::Buffer;
use ratatui::layout::Alignment;
use ratatui::layout::Rect;
use ratatui::style::Modifier;
use ratatui::style::Style;
use ratatui::text::Line;
use ratatui::text::Span;
use ratatui::widgets::Block;
use ratatui::widgets::Borders;
use ratatui::widgets::Paragraph;
<<<<<<< HEAD
// Cleanup: remove unused imports to satisfy warning-as-error policy
=======
// Table-based approach was replaced by manual two-column layout; keep imports minimal
>>>>>>> 02a3c477
use ratatui::widgets::Clear;
use ratatui::widgets::Widget;

use crate::app_event::AppEvent;
use crate::app_event_sender::AppEventSender;

use super::BottomPane;
use super::bottom_pane_view::BottomPaneView;

/// Interactive UI for selecting appearance (Theme & Spinner)
pub(crate) struct ThemeSelectionView {
    original_theme: ThemeName, // Theme to restore on cancel
    current_theme: ThemeName,  // Currently displayed theme
    selected_theme_index: usize,
    // Spinner tab state
    _original_spinner: String,
    current_spinner: String,
    selected_spinner_index: usize,
    // UI mode/state
    mode: Mode,
    overview_selected_index: usize, // 0 = Theme, 1 = Spinner
    // Revert points when backing out of detail views
    revert_theme_on_back: ThemeName,
    revert_spinner_on_back: String,
    // One-shot flags to show selection at top on first render of detail views
    just_entered_themes: bool,
    just_entered_spinner: bool,
    app_event_tx: AppEventSender,
    is_complete: bool,
}

impl ThemeSelectionView {
    pub fn new(current_theme: ThemeName, app_event_tx: AppEventSender) -> Self {
        let themes = Self::get_theme_options();
        let selected_theme_index = themes
            .iter()
            .position(|(t, _, _)| *t == current_theme)
            .unwrap_or(0);

        // Initialize spinner selection from current runtime spinner
        let spinner_names = crate::spinner::spinner_names();
        let current_spinner_name = crate::spinner::current_spinner().name.clone();
        let selected_spinner_index = spinner_names
            .iter()
            .position(|n| *n == current_spinner_name)
            .unwrap_or(0);

        Self {
            original_theme: current_theme,
            current_theme,
            selected_theme_index,
            _original_spinner: current_spinner_name.clone(),
            current_spinner: current_spinner_name.clone(),
            selected_spinner_index,
            mode: Mode::Overview,
            overview_selected_index: 0,
            revert_theme_on_back: current_theme,
            revert_spinner_on_back: current_spinner_name,
            just_entered_themes: false,
            just_entered_spinner: false,
            app_event_tx,
            is_complete: false,
        }
    }

    fn get_theme_options() -> Vec<(ThemeName, &'static str, &'static str)> {
        vec![
            // Light themes (at top)
            (
                ThemeName::LightPhoton,
                "Light - Photon",
                "Clean professional light theme",
            ),
            (
                ThemeName::LightPrismRainbow,
                "Light - Prism Rainbow",
                "Vibrant rainbow accents",
            ),
            (
                ThemeName::LightVividTriad,
                "Light - Vivid Triad",
                "Cyan, pink, amber triad",
            ),
            (
                ThemeName::LightPorcelain,
                "Light - Porcelain",
                "Refined porcelain tones",
            ),
            (
                ThemeName::LightSandbar,
                "Light - Sandbar",
                "Warm sandy beach colors",
            ),
            (
                ThemeName::LightGlacier,
                "Light - Glacier",
                "Cool glacier blues",
            ),
            (
                ThemeName::DarkPaperLightPro,
                "Light - Paper Pro",
                "Premium paper-like",
            ),
            // Dark themes (below)
            (
                ThemeName::DarkCarbonNight,
                "Dark - Carbon Night",
                "Sleek modern dark theme",
            ),
            (
                ThemeName::DarkShinobiDusk,
                "Dark - Shinobi Dusk",
                "Japanese-inspired twilight",
            ),
            (
                ThemeName::DarkOledBlackPro,
                "Dark - OLED Black Pro",
                "True black for OLED displays",
            ),
            (
                ThemeName::DarkAmberTerminal,
                "Dark - Amber Terminal",
                "Retro amber CRT aesthetic",
            ),
            (
                ThemeName::DarkAuroraFlux,
                "Dark - Aurora Flux",
                "Northern lights inspired",
            ),
            (
                ThemeName::DarkCharcoalRainbow,
                "Dark - Charcoal Rainbow",
                "High-contrast accessible",
            ),
            (
                ThemeName::DarkZenGarden,
                "Dark - Zen Garden",
                "Calm and peaceful",
            ),
        ]
    }

    fn move_selection_up(&mut self) {
        if matches!(self.mode, Mode::Themes) {
            let options = Self::get_theme_options();
                if self.selected_theme_index > 0 {
                    self.selected_theme_index -= 1;
                    self.current_theme = options[self.selected_theme_index].0;
                    self.app_event_tx.send(AppEvent::PreviewTheme(self.current_theme));
                }
        } else {
            let names = crate::spinner::spinner_names();
            if self.selected_spinner_index > 0 {
                self.selected_spinner_index -= 1;
                if let Some(name) = names.get(self.selected_spinner_index) {
                    self.current_spinner = name.clone();
                    self.app_event_tx
                        .send(AppEvent::PreviewSpinner(self.current_spinner.clone()));
                }
            }
        }
    }

    fn move_selection_down(&mut self) {
        if matches!(self.mode, Mode::Themes) {
            let options = Self::get_theme_options();
            if self.selected_theme_index + 1 < options.len() {
                self.selected_theme_index += 1;
                self.current_theme = options[self.selected_theme_index].0;
                self.app_event_tx
                    .send(AppEvent::PreviewTheme(self.current_theme));
            }
        } else {
            let names = crate::spinner::spinner_names();
            if self.selected_spinner_index + 1 < names.len() {
                self.selected_spinner_index += 1;
                if let Some(name) = names.get(self.selected_spinner_index) {
                    self.current_spinner = name.clone();
                    self.app_event_tx
                        .send(AppEvent::PreviewSpinner(self.current_spinner.clone()));
                }
            }
        }
    }

    fn confirm_theme(&mut self) {
        self.app_event_tx.send(AppEvent::UpdateTheme(self.current_theme));
        self.revert_theme_on_back = self.current_theme;
        self.mode = Mode::Overview;
    }

    fn confirm_spinner(&mut self) {
        self.app_event_tx
            .send(AppEvent::UpdateSpinner(self.current_spinner.clone()));
        self.revert_spinner_on_back = self.current_spinner.clone();
        self.mode = Mode::Overview;
    }

    fn cancel_detail(&mut self) {
        match self.mode {
            Mode::Themes => {
                if self.current_theme != self.revert_theme_on_back {
                    self.current_theme = self.revert_theme_on_back;
                    self.app_event_tx
                        .send(AppEvent::PreviewTheme(self.current_theme));
                }
            }
            Mode::Spinner => {
                if self.current_spinner != self.revert_spinner_on_back {
                    self.current_spinner = self.revert_spinner_on_back.clone();
                    self.app_event_tx
                        .send(AppEvent::PreviewSpinner(self.current_spinner.clone()));
                }
            }
            Mode::Overview => {}
        }
        self.mode = Mode::Overview;
    }
}

#[derive(Copy, Clone, Eq, PartialEq)]
enum Mode { Overview, Themes, Spinner }

impl<'a> BottomPaneView<'a> for ThemeSelectionView {
    fn desired_height(&self, _width: u16) -> u16 {
        match self.mode {
            // Border (2) + inner padding (2) + 2 content rows = 6
            Mode::Overview => 6,
            // Detail lists: fixed 9 visible rows (max), shrink if fewer
            Mode::Themes => {
                let n = Self::get_theme_options().len() as u16;
                4 + n.min(9)
            }
            Mode::Spinner => {
                let n = crate::spinner::spinner_names().len() as u16;
                4 + n.min(9)
            }
        }
    }

    fn handle_key_event(&mut self, _pane: &mut BottomPane<'a>, key_event: KeyEvent) {
        match key_event {
            KeyEvent {
                code: KeyCode::Up,
                modifiers: KeyModifiers::NONE,
                ..
            } => {
                match self.mode {
                    Mode::Overview => {
                        self.overview_selected_index = self.overview_selected_index.saturating_sub(1) % 2;
                    }
                    _ => self.move_selection_up(),
                }
            }
            KeyEvent {
                code: KeyCode::Down,
                modifiers: KeyModifiers::NONE,
                ..
            } => {
                match self.mode {
                    Mode::Overview => {
                        self.overview_selected_index = (self.overview_selected_index + 1) % 2;
                    }
                    _ => self.move_selection_down(),
                }
            }
            KeyEvent { code: KeyCode::Left, modifiers: KeyModifiers::NONE, .. } => {}
            KeyEvent { code: KeyCode::Right, modifiers: KeyModifiers::NONE, .. } => {}
            KeyEvent {
                code: KeyCode::Enter,
                modifiers: KeyModifiers::NONE,
                ..
            } => {
                match self.mode {
                    Mode::Overview => {
                        if self.overview_selected_index == 0 {
                            self.revert_theme_on_back = self.current_theme;
                            self.mode = Mode::Themes;
                            self.just_entered_themes = true;
                        } else {
                            self.revert_spinner_on_back = self.current_spinner.clone();
                            self.mode = Mode::Spinner;
                            self.app_event_tx
                                .send(AppEvent::ScheduleFrameIn(std::time::Duration::from_millis(120)));
                            self.just_entered_spinner = true;
                        }
                    }
                    Mode::Themes => self.confirm_theme(),
                    Mode::Spinner => self.confirm_spinner(),
                }
            }
            KeyEvent {
                code: KeyCode::Esc,
                modifiers: KeyModifiers::NONE,
                ..
            } => {
                match self.mode {
                    Mode::Overview => self.is_complete = true,
                    _ => self.cancel_detail(),
                }
            }
            _ => {}
        }
    }

    fn is_complete(&self) -> bool {
        self.is_complete
    }

    fn render(&self, area: Rect, buf: &mut Buffer) {
        let options = Self::get_theme_options();
        let theme = crate::theme::current_theme();

        // Use full width and draw an outer window styled like the Diff overlay
        let render_area = Rect { x: area.x, y: area.y, width: area.width, height: area.height };
        Clear.render(render_area, buf);

        // Add one row of padding above the top border (clear + background)
        if render_area.y > 0 {
            let pad = Rect { x: render_area.x, y: render_area.y - 1, width: render_area.width, height: 1 };
            Clear.render(pad, buf);
            let pad_bg = Block::default().style(Style::default().bg(crate::colors::background()));
            pad_bg.render(pad, buf);
        }

        // Build a styled title with concise hints
        let t_dim = Style::default().fg(crate::colors::text_dim());
        let t_fg = Style::default().fg(crate::colors::text());
        let mut title_spans = vec![Span::styled(" ", t_dim), Span::styled("/theme", t_fg)];
        title_spans.extend_from_slice(&[
            Span::styled(" ——— ", t_dim),
            Span::styled("▲ ▼", t_fg),
            Span::styled(" select ", t_dim),
            Span::styled("——— ", t_dim),
            Span::styled("Enter", t_fg),
            Span::styled(" choose ", t_dim),
            Span::styled("——— ", t_dim),
            Span::styled("Esc", t_fg),
        ]);
        if matches!(self.mode, Mode::Overview) {
            title_spans.push(Span::styled(" close ", t_dim));
        } else {
            title_spans.push(Span::styled(" back ", t_dim));
        }

        let outer = Block::default()
            .borders(Borders::ALL)
            .title(Line::from(title_spans))
            .style(Style::default().bg(crate::colors::background()))
            .border_style(Style::default().fg(crate::colors::border()).bg(crate::colors::background()));
        let inner = outer.inner(render_area);
        outer.render(render_area, buf);

        // Paint inner content background as the normal theme background
        let inner_bg_style = Style::default().bg(crate::colors::background());
        for y in inner.y..inner.y + inner.height {
            for x in inner.x..inner.x + inner.width {
                buf[(x, y)].set_style(inner_bg_style);
            }
        }

        // Add one cell padding around the inside; body occupies full padded area
        let padded = inner.inner(ratatui::layout::Margin::new(1, 1));
        let body_area = padded;

        // Visible rows = available body height (already sized to ≤10)
        let available_height = body_area.height as usize;

        // Create body content
        let mut lines = Vec::new();
        if matches!(self.mode, Mode::Overview) {
            // Overview: two clear actions, also show current values
            let theme_label = Self::get_theme_options()
                .iter()
                .find(|(t, _, _)| *t == self.current_theme)
                .map(|(_, name, _)| *name)
                .unwrap_or("Theme");
            let spinner_label = self.current_spinner.as_str();
            let items = vec![("Change theme", theme_label), ("Change spinner", spinner_label)];
            for (i, (k, v)) in items.iter().enumerate() {
                let selected = i == self.overview_selected_index;
                let mut spans = vec![Span::raw(" ")];
                if selected {
                    spans.push(Span::styled("› ", Style::default().fg(theme.keyword)));
                } else {
                    spans.push(Span::raw("  "));
                }
                if selected {
                    spans.push(Span::styled(*k, Style::default().fg(theme.primary).add_modifier(Modifier::BOLD)));
                } else {
                    spans.push(Span::styled(*k, Style::default().fg(theme.text)));
                }
                spans.push(Span::raw(" — "));
                spans.push(Span::styled(*v, Style::default().fg(theme.text_dim)));
                lines.push(Line::from(spans));
            }
        } else if matches!(self.mode, Mode::Themes) {
            // Compute anchored window: top until middle, then center; bottom shows end
            let count = options.len();
            let visible = available_height.min(9).max(1);
            let (start, _vis, _mid) = crate::util::list_window::anchored_window(
                self.selected_theme_index,
                count,
                visible,
            );
            let end = (start + visible).min(count);
            for i in start..end {
                let (theme_enum, name, description) = &options[i];
                let is_selected = i == self.selected_theme_index;
                let is_original = *theme_enum == self.original_theme;

                let prefix_selected = is_selected;
                let suffix = if is_original { " (original)" } else { "" };

                let mut spans = vec![Span::raw(" ")];
                if prefix_selected {
                    spans.push(Span::styled("› ", Style::default().fg(theme.keyword)));
                } else {
                    spans.push(Span::raw("  "));
                }

                if is_selected {
                    spans.push(Span::styled(
                        *name,
                        Style::default()
                            .fg(theme.primary)
                            .add_modifier(Modifier::BOLD),
                    ));
                } else {
                    spans.push(Span::styled(*name, Style::default().fg(theme.text)));
                }

                spans.push(Span::styled(suffix, Style::default().fg(theme.text_dim)));

                if !suffix.is_empty() {
                    spans.push(Span::raw(" "));
                } else {
                    spans.push(Span::raw("  "));
                }

                spans.push(Span::styled(
                    *description,
                    Style::default().fg(theme.text_dim),
                ));

                lines.push(Line::from(spans));
            }
        } else {
            // Spinner: render one centered preview row per spinner, matching the composer title
            use std::time::{SystemTime, UNIX_EPOCH};
            let now_ms = SystemTime::now()
                .duration_since(UNIX_EPOCH)
                .unwrap_or_default()
                .as_millis();
            let names = crate::spinner::spinner_names();
            let count = names.len();
            let visible = available_height.min(9).max(1);
            let (start, _vis, _mid) = crate::util::list_window::anchored_window(
                self.selected_spinner_index,
                count,
                visible,
            );
            let end = (start + visible).min(count);

            let mut prev_group: Option<String> = None;
            let mut y = body_area.y;
            for i in start..end {
                if y >= body_area.y + body_area.height { break; }

                let name = names[i].clone();
                let is_selected = i == self.selected_spinner_index;
                let def = crate::spinner::find_spinner_by_name(&name).unwrap_or(crate::spinner::current_spinner());
                let frame = crate::spinner::frame_at_time(def, now_ms);

                // Compose centered preview like composer title: rules + spinner + name + ...
                let border = Style::default().fg(crate::colors::border());
                let fg = if is_selected { Style::default().fg(crate::colors::info()) } else { Style::default().fg(theme.text_dim) };
                let label = crate::spinner::spinner_label_for(&name);
                let content = format!("{} {}...", frame, label);
                let content_len = content.chars().count() as u16 + 2; // spaces around

                // Optional group header row
                let group = crate::spinner::spinner_group_for(&name).to_string();
                if prev_group.as_deref() != Some(group.as_str()) {
                    if y < body_area.y + body_area.height {
                        let header_rect = Rect { x: body_area.x, y, width: body_area.width, height: 1 };
                        let header = Line::from(Span::styled(group.clone(), Style::default().fg(crate::colors::text_dim()))).centered();
                        Paragraph::new(header).render(header_rect, buf);
                        y += 1;
                    }
                    prev_group = Some(group);
                    if y >= body_area.y + body_area.height { break; }
                }

                let row_rect = Rect { x: body_area.x, y, width: body_area.width, height: 1 };
                // Reserve 2 cols for selector arrow on the far left
                let total = row_rect.width.saturating_sub(2);
                let rule_total = total.saturating_sub(content_len);
                let left_rule = rule_total / 2;
                let right_rule = rule_total.saturating_sub(left_rule);
                let mut spans: Vec<Span> = Vec::new();
                // Selector arrow area
                if is_selected { spans.push(Span::styled("› ", Style::default().fg(theme.keyword))); } else { spans.push(Span::raw("  ")); }
                spans.push(Span::styled("─".repeat(left_rule as usize), border));
                spans.push(Span::raw(" "));
                spans.push(Span::styled(content, fg));
                spans.push(Span::raw(" "));
                spans.push(Span::styled("─".repeat(right_rule as usize), border));
                Paragraph::new(Line::from(spans)).alignment(Alignment::Left).render(row_rect, buf);
                y += 1;
            }

            // Animate spinner previews while open
            self.app_event_tx
                .send(AppEvent::ScheduleFrameIn(std::time::Duration::from_millis(100)));

            // Done rendering spinners
            return;
        }

        // No explicit scroll info; list height is fixed to show boundaries naturally

        // Render the body content paragraph inside body area
        let paragraph = Paragraph::new(lines).alignment(Alignment::Left);
        paragraph.render(body_area, buf);
    }
}<|MERGE_RESOLUTION|>--- conflicted
+++ resolved
@@ -12,11 +12,7 @@
 use ratatui::widgets::Block;
 use ratatui::widgets::Borders;
 use ratatui::widgets::Paragraph;
-<<<<<<< HEAD
 // Cleanup: remove unused imports to satisfy warning-as-error policy
-=======
-// Table-based approach was replaced by manual two-column layout; keep imports minimal
->>>>>>> 02a3c477
 use ratatui::widgets::Clear;
 use ratatui::widgets::Widget;
 
