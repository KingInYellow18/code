use std::collections::HashMap;
use std::path::PathBuf;
use std::sync::Arc;

use codex_core::codex_wrapper::CodexConversation;
use codex_core::codex_wrapper::init_codex;
use codex_core::config::Config;
use codex_core::config_types::ReasoningEffort;
use codex_core::protocol::AgentMessageDeltaEvent;
use codex_core::protocol::AgentMessageEvent;
use codex_core::protocol::AgentReasoningDeltaEvent;
use codex_core::protocol::AgentReasoningEvent;
use codex_core::protocol::AgentReasoningRawContentDeltaEvent;
use codex_core::protocol::AgentReasoningRawContentEvent;
use codex_core::protocol::ApplyPatchApprovalRequestEvent;
use codex_core::protocol::BackgroundEventEvent;
use codex_core::protocol::ErrorEvent;
use codex_core::protocol::Event;
use codex_core::protocol::EventMsg;
use codex_core::protocol::ExecApprovalRequestEvent;
use codex_core::protocol::ExecCommandBeginEvent;
use codex_core::protocol::ExecCommandEndEvent;
use codex_core::protocol::InputItem;
use codex_core::protocol::McpToolCallBeginEvent;
use codex_core::protocol::McpToolCallEndEvent;
use codex_core::protocol::Op;
use codex_core::protocol::PatchApplyBeginEvent;
use codex_core::protocol::TaskCompleteEvent;
use codex_core::protocol::TokenUsage;
use codex_core::protocol::TurnDiffEvent;
use crossterm::event::KeyEvent;
use crossterm::event::KeyEventKind;
use ratatui::buffer::Buffer;
use ratatui::layout::Constraint;
use ratatui::layout::Layout;
use ratatui::layout::Rect;
use ratatui::widgets::Widget;
use ratatui::widgets::WidgetRef;
use tokio::sync::mpsc::UnboundedSender;
use tokio::sync::mpsc::unbounded_channel;
use tracing::info;

use crate::app_event::AppEvent;
use crate::app_event_sender::AppEventSender;
use crate::bottom_pane::BottomPane;
use crate::bottom_pane::BottomPaneParams;
use crate::bottom_pane::CancellationEvent;
use crate::bottom_pane::InputResult;
use crate::history_cell::CommandOutput;
use crate::history_cell::HistoryCell;
use crate::history_cell::PatchEventType;
use crate::live_wrap::RowBuilder;
use crate::user_approval_widget::ApprovalRequest;
use codex_file_search::FileMatch;
use ratatui::style::Stylize;

struct RunningCommand {
    command: Vec<String>,
    #[allow(dead_code)]
    cwd: PathBuf,
}

pub(crate) struct ChatWidget<'a> {
    app_event_tx: AppEventSender,
    codex_op_tx: UnboundedSender<Op>,
    bottom_pane: BottomPane<'a>,
    active_history_cell: Option<HistoryCell>,
    config: Config,
    initial_user_message: Option<UserMessage>,
    total_token_usage: TokenUsage,
    last_token_usage: TokenUsage,
    reasoning_buffer: String,
    content_buffer: String,
    // Buffer for streaming assistant answer text; we do not surface partial
    // We wait for the final AgentMessage event and then emit the full text
    // at once into scrollback so the history contains a single message.
    answer_buffer: String,
    running_commands: HashMap<String, RunningCommand>,
    live_builder: RowBuilder,
    current_stream: Option<StreamKind>,
    stream_header_emitted: bool,
    live_max_rows: u16,
<<<<<<< HEAD
    // Store pending image paths keyed by their placeholder text
    pending_images: HashMap<String, PathBuf>,
=======
    welcome_shown: bool,
>>>>>>> e401b8b3
}

struct UserMessage {
    text: String,
    image_paths: Vec<PathBuf>,
}

#[derive(Debug, Clone, Copy, PartialEq, Eq)]
enum StreamKind {
    Answer,
    Reasoning,
}

impl From<String> for UserMessage {
    fn from(text: String) -> Self {
        Self {
            text,
            image_paths: Vec::new(),
        }
    }
}

fn create_initial_user_message(text: String, image_paths: Vec<PathBuf>) -> Option<UserMessage> {
    if text.is_empty() && image_paths.is_empty() {
        None
    } else {
        Some(UserMessage { text, image_paths })
    }
}

impl ChatWidget<'_> {
    fn parse_message_with_images(&mut self, text: String) -> UserMessage {
        use std::path::Path;
        
        // Common image extensions
        const IMAGE_EXTENSIONS: &[&str] = &[
            ".png", ".jpg", ".jpeg", ".gif", ".bmp", ".webp", ".svg", ".ico", ".tiff", ".tif"
        ];
        
        let mut image_paths = Vec::new();
        let mut cleaned_text = text.clone();
        
        // First, handle [image: ...] placeholders from drag-and-drop
        let placeholder_regex = regex_lite::Regex::new(r"\[image: [^\]]+\]").unwrap();
        for mat in placeholder_regex.find_iter(&text) {
            let placeholder = mat.as_str();
            if let Some(path) = self.pending_images.remove(placeholder) {
                image_paths.push(path);
                // Remove the placeholder from the text
                cleaned_text = cleaned_text.replace(placeholder, "");
            }
        }
        
        // Then check for direct file paths in the text
        let words: Vec<String> = text.split_whitespace().map(String::from).collect();
        
        for word in &words {
            // Skip placeholders we already handled
            if word.starts_with("[image:") {
                continue;
            }
            
            // Check if this looks like an image path
            let is_image_path = IMAGE_EXTENSIONS.iter().any(|ext| word.to_lowercase().ends_with(ext));
            
            if is_image_path {
                let path = Path::new(word);
                
                // Check if it's a relative or absolute path that exists
                if path.exists() {
                    image_paths.push(path.to_path_buf());
                    // Remove the path from the text
                    cleaned_text = cleaned_text.replace(word, "");
                } else {
                    // Try with common relative paths
                    let potential_paths = vec![
                        PathBuf::from(word),
                        PathBuf::from("./").join(word),
                        std::env::current_dir().ok().map(|d| d.join(word)).unwrap_or_default(),
                    ];
                    
                    for potential_path in potential_paths {
                        if potential_path.exists() {
                            image_paths.push(potential_path);
                            cleaned_text = cleaned_text.replace(word, "");
                            break;
                        }
                    }
                }
            }
        }
        
        // Clean up extra whitespace
        cleaned_text = cleaned_text.split_whitespace().collect::<Vec<_>>().join(" ");
        
        UserMessage {
            text: cleaned_text,
            image_paths,
        }
    }
    
    fn interrupt_running_task(&mut self) {
        if self.bottom_pane.is_task_running() {
            self.active_history_cell = None;
            self.bottom_pane.clear_ctrl_c_quit_hint();
            self.submit_op(Op::Interrupt);
            self.bottom_pane.set_task_running(false);
            self.bottom_pane.clear_live_ring();
            self.live_builder = RowBuilder::new(self.live_builder.width());
            self.current_stream = None;
            self.stream_header_emitted = false;
            self.answer_buffer.clear();
            self.reasoning_buffer.clear();
            self.content_buffer.clear();
            self.request_redraw();
        }
    }
    fn layout_areas(&self, area: Rect) -> [Rect; 2] {
        Layout::vertical([
            Constraint::Max(
                self.active_history_cell
                    .as_ref()
                    .map_or(0, |c| c.desired_height(area.width)),
            ),
            Constraint::Min(self.bottom_pane.desired_height(area.width)),
        ])
        .areas(area)
    }
    fn emit_stream_header(&mut self, kind: StreamKind) {
        use ratatui::text::Line as RLine;
        if self.stream_header_emitted {
            return;
        }
        let header = match kind {
            StreamKind::Reasoning => RLine::from("thinking".magenta().italic()),
            StreamKind::Answer => RLine::from("codex".magenta().bold()),
        };
        self.app_event_tx
            .send(AppEvent::InsertHistory(vec![header]));
        self.stream_header_emitted = true;
    }
    fn finalize_active_stream(&mut self) {
        if let Some(kind) = self.current_stream {
            self.finalize_stream(kind);
        }
    }
    pub(crate) fn new(
        config: Config,
        app_event_tx: AppEventSender,
        initial_prompt: Option<String>,
        initial_images: Vec<PathBuf>,
        enhanced_keys_supported: bool,
    ) -> Self {
        let (codex_op_tx, mut codex_op_rx) = unbounded_channel::<Op>();

        let app_event_tx_clone = app_event_tx.clone();
        // Create the Codex asynchronously so the UI loads as quickly as possible.
        let config_for_agent_loop = config.clone();
        tokio::spawn(async move {
            let CodexConversation {
                codex,
                session_configured,
                ..
            } = match init_codex(config_for_agent_loop).await {
                Ok(vals) => vals,
                Err(e) => {
                    // TODO: surface this error to the user.
                    tracing::error!("failed to initialize codex: {e}");
                    return;
                }
            };

            // Forward the captured `SessionInitialized` event that was consumed
            // inside `init_codex()` so it can be rendered in the UI.
            app_event_tx_clone.send(AppEvent::CodexEvent(session_configured.clone()));
            let codex = Arc::new(codex);
            let codex_clone = codex.clone();
            tokio::spawn(async move {
                while let Some(op) = codex_op_rx.recv().await {
                    let id = codex_clone.submit(op).await;
                    if let Err(e) = id {
                        tracing::error!("failed to submit op: {e}");
                    }
                }
            });

            while let Ok(event) = codex.next_event().await {
                app_event_tx_clone.send(AppEvent::CodexEvent(event));
            }
        });

        Self {
            app_event_tx: app_event_tx.clone(),
            codex_op_tx,
            bottom_pane: BottomPane::new(BottomPaneParams {
                app_event_tx,
                has_input_focus: true,
                enhanced_keys_supported,
            }),
            active_history_cell: None,
            config,
            initial_user_message: create_initial_user_message(
                initial_prompt.unwrap_or_default(),
                initial_images,
            ),
            total_token_usage: TokenUsage::default(),
            last_token_usage: TokenUsage::default(),
            reasoning_buffer: String::new(),
            content_buffer: String::new(),
            answer_buffer: String::new(),
            running_commands: HashMap::new(),
            live_builder: RowBuilder::new(80),
            current_stream: None,
            stream_header_emitted: false,
            live_max_rows: 3,
<<<<<<< HEAD
            pending_images: HashMap::new(),
=======
            welcome_shown: false,
>>>>>>> e401b8b3
        }
    }

    pub fn desired_height(&self, width: u16) -> u16 {
        self.bottom_pane.desired_height(width)
            + self
                .active_history_cell
                .as_ref()
                .map_or(0, |c| c.desired_height(width))
    }

    pub(crate) fn handle_key_event(&mut self, key_event: KeyEvent) {
        if key_event.kind == KeyEventKind::Press {
            self.bottom_pane.clear_ctrl_c_quit_hint();
        }

        match self.bottom_pane.handle_key_event(key_event) {
            InputResult::Submitted(text) => {
                let user_message = self.parse_message_with_images(text);
                self.submit_user_message(user_message);
            }
            InputResult::None => {}
        }
    }

    pub(crate) fn handle_paste(&mut self, text: String) {
        // Check if the pasted text is a file path to an image
        let trimmed = text.trim();
        
        tracing::info!("Paste received: {:?}", trimmed);
        
        const IMAGE_EXTENSIONS: &[&str] = &[
            ".png", ".jpg", ".jpeg", ".gif", ".bmp", ".webp", ".svg", ".ico", ".tiff", ".tif"
        ];
        
        // Check if it looks like a file path
        let is_likely_path = trimmed.starts_with("file://") 
            || trimmed.starts_with("/") 
            || trimmed.starts_with("~/")
            || trimmed.starts_with("./");
            
        if is_likely_path {
            // Remove escape backslashes that terminals add for special characters
            let unescaped = trimmed
                .replace("\\ ", " ")
                .replace("\\(", "(")
                .replace("\\)", ")");
            
            // Handle file:// URLs (common when dragging from Finder)
            let path_str = if unescaped.starts_with("file://") {
                // URL decode to handle spaces and special characters
                // Simple decoding for common cases (spaces as %20, etc.)
                unescaped.strip_prefix("file://")
                    .map(|s| s.replace("%20", " ")
                             .replace("%28", "(")
                             .replace("%29", ")")
                             .replace("%5B", "[")
                             .replace("%5D", "]")
                             .replace("%2C", ",")
                             .replace("%27", "'")
                             .replace("%26", "&")
                             .replace("%23", "#")
                             .replace("%40", "@")
                             .replace("%2B", "+")
                             .replace("%3D", "=")
                             .replace("%24", "$")
                             .replace("%21", "!")
                             .replace("%2D", "-")
                             .replace("%2E", "."))
                    .unwrap_or_else(|| unescaped.clone())
            } else {
                unescaped
            };
            
            tracing::info!("Decoded path: {:?}", path_str);
            
            // Check if it has an image extension
            let is_image = IMAGE_EXTENSIONS.iter().any(|ext| path_str.to_lowercase().ends_with(ext));
            
            if is_image {
                let path = PathBuf::from(&path_str);
                tracing::info!("Checking if path exists: {:?}", path);
                if path.exists() {
                    tracing::info!("Image file dropped/pasted: {:?}", path);
                    // Get just the filename for display
                    let filename = path.file_name()
                        .and_then(|n| n.to_str())
                        .unwrap_or("image");
                    
                    // Add a placeholder to the compose field instead of submitting
                    let placeholder = format!("[image: {}]", filename);
                    
                    // Store the image path for later submission
                    self.pending_images.insert(placeholder.clone(), path);
                    
                    // Add the placeholder text to the compose field
                    self.bottom_pane.handle_paste(placeholder);
                    return;
                } else {
                    tracing::warn!("Image path does not exist: {:?}", path);
                }
            }
        }
        
        // Otherwise handle as regular text paste
        self.bottom_pane.handle_paste(text);
    }

    fn add_to_history(&mut self, cell: HistoryCell) {
        self.app_event_tx
            .send(AppEvent::InsertHistory(cell.plain_lines()));
    }

    fn submit_user_message(&mut self, user_message: UserMessage) {
        let UserMessage { text, image_paths } = user_message;
        let mut items: Vec<InputItem> = Vec::new();

        if !text.is_empty() {
            items.push(InputItem::Text { text: text.clone() });
        }

        for path in image_paths {
            items.push(InputItem::LocalImage { path });
        }

        if items.is_empty() {
            return;
        }

        self.codex_op_tx
            .send(Op::UserInput { items })
            .unwrap_or_else(|e| {
                tracing::error!("failed to send message: {e}");
            });

        // Persist the text to cross-session message history.
        if !text.is_empty() {
            self.codex_op_tx
                .send(Op::AddToHistory { text: text.clone() })
                .unwrap_or_else(|e| {
                    tracing::error!("failed to send AddHistory op: {e}");
                });
        }

        // Only show text portion in conversation history for now.
        if !text.is_empty() {
            self.add_to_history(HistoryCell::new_user_prompt(text.clone()));
        }
    }

    pub(crate) fn handle_codex_event(&mut self, event: Event) {
        let Event { id, msg } = event;
        match msg {
            EventMsg::SessionConfigured(event) => {
                self.bottom_pane
                    .set_history_metadata(event.history_log_id, event.history_entry_count);
                // Record session information at the top of the conversation.
                // Only show welcome message on first SessionConfigured event
                let is_first = !self.welcome_shown;
                if is_first {
                    self.welcome_shown = true;
                }
                self.add_to_history(HistoryCell::new_session_info(&self.config, event, is_first));

                if let Some(user_message) = self.initial_user_message.take() {
                    // If the user provided an initial message, add it to the
                    // conversation history.
                    self.submit_user_message(user_message);
                }

                self.request_redraw();
            }
            EventMsg::AgentMessage(AgentMessageEvent { message: _ }) => {
                // Final assistant answer: commit all remaining rows and close with
                // a blank line. Use the final text if provided, otherwise rely on
                // streamed deltas already in the builder.
                self.finalize_stream(StreamKind::Answer);
                self.request_redraw();
            }
            EventMsg::AgentMessageDelta(AgentMessageDeltaEvent { delta }) => {
                self.begin_stream(StreamKind::Answer);
                self.answer_buffer.push_str(&delta);
                self.stream_push_and_maybe_commit(&delta);
                self.request_redraw();
            }
            EventMsg::AgentReasoningDelta(AgentReasoningDeltaEvent { delta }) => {
                // Stream CoT into the live pane; keep input visible and commit
                // overflow rows incrementally to scrollback.
                self.begin_stream(StreamKind::Reasoning);
                self.reasoning_buffer.push_str(&delta);
                self.stream_push_and_maybe_commit(&delta);
                self.request_redraw();
            }
            EventMsg::AgentReasoning(AgentReasoningEvent { text: _ }) => {
                // Final reasoning: commit remaining rows and close with a blank.
                self.finalize_stream(StreamKind::Reasoning);
                self.request_redraw();
            }
            EventMsg::AgentReasoningRawContentDelta(AgentReasoningRawContentDeltaEvent {
                delta,
            }) => {
                // Treat raw reasoning content the same as summarized reasoning for UI flow.
                self.begin_stream(StreamKind::Reasoning);
                self.reasoning_buffer.push_str(&delta);
                self.stream_push_and_maybe_commit(&delta);
                self.request_redraw();
            }
            EventMsg::AgentReasoningRawContent(AgentReasoningRawContentEvent { text: _ }) => {
                // Finalize the raw reasoning stream just like the summarized reasoning event.
                self.finalize_stream(StreamKind::Reasoning);
                self.request_redraw();
            }
            EventMsg::TaskStarted => {
                self.bottom_pane.clear_ctrl_c_quit_hint();
                self.bottom_pane.set_task_running(true);
                // Replace composer with single-line spinner while waiting.
                self.bottom_pane
                    .update_status_text("waiting for model".to_string());
                self.request_redraw();
            }
            EventMsg::TaskComplete(TaskCompleteEvent {
                last_agent_message: _,
            }) => {
                self.bottom_pane.set_task_running(false);
                self.bottom_pane.clear_live_ring();
                self.request_redraw();
            }
            EventMsg::TokenCount(token_usage) => {
                self.total_token_usage = add_token_usage(&self.total_token_usage, &token_usage);
                self.last_token_usage = token_usage;
                self.bottom_pane.set_token_usage(
                    self.total_token_usage.clone(),
                    self.last_token_usage.clone(),
                    self.config.model_context_window,
                );
            }
            EventMsg::Error(ErrorEvent { message }) => {
                self.add_to_history(HistoryCell::new_error_event(message.clone()));
                self.bottom_pane.set_task_running(false);
                self.bottom_pane.clear_live_ring();
                self.live_builder = RowBuilder::new(self.live_builder.width());
                self.current_stream = None;
                self.stream_header_emitted = false;
                self.answer_buffer.clear();
                self.reasoning_buffer.clear();
                self.content_buffer.clear();
                self.request_redraw();
            }
            EventMsg::PlanUpdate(update) => {
                // Commit plan updates directly to history (no status-line preview).
                self.add_to_history(HistoryCell::new_plan_update(update));
            }
            EventMsg::ExecApprovalRequest(ExecApprovalRequestEvent {
                call_id: _,
                command,
                cwd,
                reason,
            }) => {
                self.finalize_active_stream();
                let request = ApprovalRequest::Exec {
                    id,
                    command,
                    cwd,
                    reason,
                };
                self.bottom_pane.push_approval_request(request);
                self.request_redraw();
            }
            EventMsg::ApplyPatchApprovalRequest(ApplyPatchApprovalRequestEvent {
                call_id: _,
                changes,
                reason,
                grant_root,
            }) => {
                self.finalize_active_stream();
                // ------------------------------------------------------------------
                // Before we even prompt the user for approval we surface the patch
                // summary in the main conversation so that the dialog appears in a
                // sensible chronological order:
                //   (1) codex → proposes patch (HistoryCell::PendingPatch)
                //   (2) UI → asks for approval (BottomPane)
                // This mirrors how command execution is shown (command begins →
                // approval dialog) and avoids surprising the user with a modal
                // prompt before they have seen *what* is being requested.
                // ------------------------------------------------------------------
                self.add_to_history(HistoryCell::new_patch_event(
                    PatchEventType::ApprovalRequest,
                    changes,
                ));

                // Now surface the approval request in the BottomPane as before.
                let request = ApprovalRequest::ApplyPatch {
                    id,
                    reason,
                    grant_root,
                };
                self.bottom_pane.push_approval_request(request);
                self.request_redraw();
            }
            EventMsg::ExecCommandBegin(ExecCommandBeginEvent {
                call_id,
                command,
                cwd,
            }) => {
                self.finalize_active_stream();
                // Ensure the status indicator is visible while the command runs.
                self.bottom_pane
                    .update_status_text("running command".to_string());
                self.running_commands.insert(
                    call_id,
                    RunningCommand {
                        command: command.clone(),
                        cwd: cwd.clone(),
                    },
                );
                self.active_history_cell = Some(HistoryCell::new_active_exec_command(command));
            }
            EventMsg::ExecCommandOutputDelta(_) => {
                // TODO
            }
            EventMsg::PatchApplyBegin(PatchApplyBeginEvent {
                call_id: _,
                auto_approved,
                changes,
            }) => {
                self.add_to_history(HistoryCell::new_patch_event(
                    PatchEventType::ApplyBegin { auto_approved },
                    changes,
                ));
            }
            EventMsg::PatchApplyEnd(event) => {
                if !event.success {
                    self.add_to_history(HistoryCell::new_patch_apply_failure(event.stderr));
                }
            }
            EventMsg::ExecCommandEnd(ExecCommandEndEvent {
                call_id,
                exit_code,
                duration: _,
                stdout,
                stderr,
            }) => {
                // Compute summary before moving stdout into the history cell.
                let cmd = self.running_commands.remove(&call_id);
                self.active_history_cell = None;
                self.add_to_history(HistoryCell::new_completed_exec_command(
                    cmd.map(|cmd| cmd.command).unwrap_or_else(|| vec![call_id]),
                    CommandOutput {
                        exit_code,
                        stdout,
                        stderr,
                    },
                ));
            }
            EventMsg::McpToolCallBegin(McpToolCallBeginEvent {
                call_id: _,
                invocation,
            }) => {
                self.finalize_active_stream();
                self.add_to_history(HistoryCell::new_active_mcp_tool_call(invocation));
            }
            EventMsg::McpToolCallEnd(McpToolCallEndEvent {
                call_id: _,
                duration,
                invocation,
                result,
            }) => {
                self.add_to_history(HistoryCell::new_completed_mcp_tool_call(
                    80,
                    invocation,
                    duration,
                    result
                        .as_ref()
                        .map(|r| r.is_error.unwrap_or(false))
                        .unwrap_or(false),
                    result,
                ));
            }
            EventMsg::GetHistoryEntryResponse(event) => {
                let codex_core::protocol::GetHistoryEntryResponseEvent {
                    offset,
                    log_id,
                    entry,
                } = event;

                // Inform bottom pane / composer.
                self.bottom_pane
                    .on_history_entry_response(log_id, offset, entry.map(|e| e.text));
            }
            EventMsg::ShutdownComplete => {
                self.app_event_tx.send(AppEvent::ExitRequest);
            }
            EventMsg::TurnDiff(TurnDiffEvent { unified_diff }) => {
                info!("TurnDiffEvent: {unified_diff}");
            }
            EventMsg::BackgroundEvent(BackgroundEventEvent { message }) => {
                info!("BackgroundEvent: {message}");
            }
        }
    }

    /// Update the live log preview while a task is running.
    pub(crate) fn update_latest_log(&mut self, line: String) {
        if self.bottom_pane.is_task_running() {
            self.bottom_pane.update_status_text(line);
        }
    }

    fn request_redraw(&mut self) {
        self.app_event_tx.send(AppEvent::RequestRedraw);
    }

    pub(crate) fn add_diff_output(&mut self, diff_output: String) {
        self.add_to_history(HistoryCell::new_diff_output(diff_output.clone()));
    }

    pub(crate) fn add_status_output(&mut self) {
        self.add_to_history(HistoryCell::new_status_output(
            &self.config,
            &self.total_token_usage,
        ));
    }

    pub(crate) fn add_prompts_output(&mut self) {
        self.add_to_history(HistoryCell::new_prompts_output());
    }

    pub(crate) fn handle_reasoning_command(&mut self, command_text: String) {
        // Parse the command to extract the parameter
        let parts: Vec<&str> = command_text.trim().split_whitespace().collect();
        
        if parts.len() > 1 {
            // User specified a level: /reasoning high
            let new_effort = match parts[1].to_lowercase().as_str() {
                "low" => ReasoningEffort::Low,
                "medium" | "med" => ReasoningEffort::Medium,
                "high" => ReasoningEffort::High,
                "none" | "off" => ReasoningEffort::None,
                _ => {
                    // Invalid parameter, show error and return
                    let message = format!(
                        "Invalid reasoning level: '{}'. Use: low, medium, high, or none",
                        parts[1]
                    );
                    self.add_to_history(HistoryCell::new_error_event(message));
                    return;
                }
            };
            self.set_reasoning_effort(new_effort);
        } else {
            // No parameter - show interactive selection UI
            self.bottom_pane.show_reasoning_selection(self.config.model_reasoning_effort);
            return;
        }
    }
    
    pub(crate) fn set_reasoning_effort(&mut self, new_effort: ReasoningEffort) {
        
        // Update the config
        self.config.model_reasoning_effort = new_effort;
        
        // Send ConfigureSession op to update the backend
        let op = Op::ConfigureSession {
            provider: self.config.model_provider.clone(),
            model: self.config.model.clone(),
            model_reasoning_effort: new_effort,
            model_reasoning_summary: self.config.model_reasoning_summary,
            user_instructions: self.config.user_instructions.clone(),
            base_instructions: self.config.base_instructions.clone(),
            approval_policy: self.config.approval_policy.clone(),
            sandbox_policy: self.config.sandbox_policy.clone(),
            disable_response_storage: self.config.disable_response_storage,
            notify: self.config.notify.clone(),
            cwd: self.config.cwd.clone(),
            resume_path: None,
        };
        
        self.submit_op(op);
        
        // Add status message to history
        self.add_to_history(HistoryCell::new_reasoning_output(new_effort));
    }

    /// Forward file-search results to the bottom pane.
    pub(crate) fn apply_file_search_result(&mut self, query: String, matches: Vec<FileMatch>) {
        self.bottom_pane.on_file_search_result(query, matches);
    }

    pub(crate) fn on_esc(&mut self) -> bool {
        if self.bottom_pane.is_task_running() {
            self.interrupt_running_task();
            return true;
        }
        false
    }

    /// Handle Ctrl-C key press.
    /// Returns CancellationEvent::Handled if the event was consumed by the UI, or
    /// CancellationEvent::Ignored if the caller should handle it (e.g. exit).
    pub(crate) fn on_ctrl_c(&mut self) -> CancellationEvent {
        match self.bottom_pane.on_ctrl_c() {
            CancellationEvent::Handled => return CancellationEvent::Handled,
            CancellationEvent::Ignored => {}
        }
        if self.bottom_pane.is_task_running() {
            self.interrupt_running_task();
            CancellationEvent::Ignored
        } else if self.bottom_pane.ctrl_c_quit_hint_visible() {
            self.submit_op(Op::Shutdown);
            CancellationEvent::Handled
        } else {
            self.bottom_pane.show_ctrl_c_quit_hint();
            CancellationEvent::Ignored
        }
    }

    pub(crate) fn on_ctrl_z(&mut self) {
        self.interrupt_running_task();
    }

    pub(crate) fn composer_is_empty(&self) -> bool {
        self.bottom_pane.composer_is_empty()
    }

    /// Forward an `Op` directly to codex.
    pub(crate) fn submit_op(&self, op: Op) {
        if let Err(e) = self.codex_op_tx.send(op) {
            tracing::error!("failed to submit op: {e}");
        }
    }

    /// Programmatically submit a user text message as if typed in the
    /// composer. The text will be added to conversation history and sent to
    /// the agent.
    pub(crate) fn submit_text_message(&mut self, text: String) {
        if text.is_empty() {
            return;
        }
        self.submit_user_message(text.into());
    }

    pub(crate) fn token_usage(&self) -> &TokenUsage {
        &self.total_token_usage
    }

    pub(crate) fn clear_token_usage(&mut self) {
        self.total_token_usage = TokenUsage::default();
        self.bottom_pane.set_token_usage(
            self.total_token_usage.clone(),
            self.last_token_usage.clone(),
            self.config.model_context_window,
        );
    }

    pub fn cursor_pos(&self, area: Rect) -> Option<(u16, u16)> {
        let [_, bottom_pane_area] = self.layout_areas(area);
        self.bottom_pane.cursor_pos(bottom_pane_area)
    }
}

impl ChatWidget<'_> {
    fn begin_stream(&mut self, kind: StreamKind) {
        if let Some(current) = self.current_stream {
            if current != kind {
                self.finalize_stream(current);
            }
        }

        if self.current_stream != Some(kind) {
            self.current_stream = Some(kind);
            self.stream_header_emitted = false;
            // Clear any previous live content; we're starting a new stream.
            self.live_builder = RowBuilder::new(self.live_builder.width());
            // Ensure the waiting status is visible (composer replaced).
            self.bottom_pane
                .update_status_text("waiting for model".to_string());
            self.emit_stream_header(kind);
        }
    }

    fn stream_push_and_maybe_commit(&mut self, delta: &str) {
        self.live_builder.push_fragment(delta);

        // Commit overflow rows (small batches) while keeping the last N rows visible.
        let drained = self
            .live_builder
            .drain_commit_ready(self.live_max_rows as usize);
        if !drained.is_empty() {
            let mut lines: Vec<ratatui::text::Line<'static>> = Vec::new();
            if !self.stream_header_emitted {
                match self.current_stream {
                    Some(StreamKind::Reasoning) => {
                        lines.push(ratatui::text::Line::from("thinking".magenta().italic()));
                    }
                    Some(StreamKind::Answer) => {
                        lines.push(ratatui::text::Line::from("codex".magenta().bold()));
                    }
                    None => {}
                }
                self.stream_header_emitted = true;
            }
            for r in drained {
                lines.push(ratatui::text::Line::from(r.text));
            }
            self.app_event_tx.send(AppEvent::InsertHistory(lines));
        }

        // Update the live ring overlay lines (text-only, newest at bottom).
        let rows = self
            .live_builder
            .display_rows()
            .into_iter()
            .map(|r| ratatui::text::Line::from(r.text))
            .collect::<Vec<_>>();
        self.bottom_pane
            .set_live_ring_rows(self.live_max_rows, rows);
    }

    fn finalize_stream(&mut self, kind: StreamKind) {
        if self.current_stream != Some(kind) {
            // Nothing to do; either already finalized or not the active stream.
            return;
        }
        // Flush any partial line as a full row, then drain all remaining rows.
        self.live_builder.end_line();
        let remaining = self.live_builder.drain_rows();
        // TODO: Re-add markdown rendering for assistant answers and reasoning.
        // When finalizing, pass the accumulated text through `markdown::append_markdown`
        // to build styled `Line<'static>` entries instead of raw plain text lines.
        if !remaining.is_empty() || !self.stream_header_emitted {
            let mut lines: Vec<ratatui::text::Line<'static>> = Vec::new();
            if !self.stream_header_emitted {
                match kind {
                    StreamKind::Reasoning => {
                        lines.push(ratatui::text::Line::from("thinking".magenta().italic()));
                    }
                    StreamKind::Answer => {
                        lines.push(ratatui::text::Line::from("codex".magenta().bold()));
                    }
                }
                self.stream_header_emitted = true;
            }
            for r in remaining {
                lines.push(ratatui::text::Line::from(r.text));
            }
            // Close the block with a blank line for readability.
            lines.push(ratatui::text::Line::from(""));
            self.app_event_tx.send(AppEvent::InsertHistory(lines));
        }

        // Clear the live overlay and reset state for the next stream.
        self.live_builder = RowBuilder::new(self.live_builder.width());
        self.bottom_pane.clear_live_ring();
        self.current_stream = None;
        self.stream_header_emitted = false;
    }
}

impl WidgetRef for &ChatWidget<'_> {
    fn render_ref(&self, area: Rect, buf: &mut Buffer) {
        let [active_cell_area, bottom_pane_area] = self.layout_areas(area);
        (&self.bottom_pane).render(bottom_pane_area, buf);
        if let Some(cell) = &self.active_history_cell {
            cell.render_ref(active_cell_area, buf);
        }
    }
}

fn add_token_usage(current_usage: &TokenUsage, new_usage: &TokenUsage) -> TokenUsage {
    let cached_input_tokens = match (
        current_usage.cached_input_tokens,
        new_usage.cached_input_tokens,
    ) {
        (Some(current), Some(new)) => Some(current + new),
        (Some(current), None) => Some(current),
        (None, Some(new)) => Some(new),
        (None, None) => None,
    };
    let reasoning_output_tokens = match (
        current_usage.reasoning_output_tokens,
        new_usage.reasoning_output_tokens,
    ) {
        (Some(current), Some(new)) => Some(current + new),
        (Some(current), None) => Some(current),
        (None, Some(new)) => Some(new),
        (None, None) => None,
    };
    TokenUsage {
        input_tokens: current_usage.input_tokens + new_usage.input_tokens,
        cached_input_tokens,
        output_tokens: current_usage.output_tokens + new_usage.output_tokens,
        reasoning_output_tokens,
        total_tokens: current_usage.total_tokens + new_usage.total_tokens,
    }
}<|MERGE_RESOLUTION|>--- conflicted
+++ resolved
@@ -80,12 +80,9 @@
     current_stream: Option<StreamKind>,
     stream_header_emitted: bool,
     live_max_rows: u16,
-<<<<<<< HEAD
     // Store pending image paths keyed by their placeholder text
     pending_images: HashMap<String, PathBuf>,
-=======
     welcome_shown: bool,
->>>>>>> e401b8b3
 }
 
 struct UserMessage {
@@ -301,11 +298,8 @@
             current_stream: None,
             stream_header_emitted: false,
             live_max_rows: 3,
-<<<<<<< HEAD
             pending_images: HashMap::new(),
-=======
             welcome_shown: false,
->>>>>>> e401b8b3
         }
     }
 
