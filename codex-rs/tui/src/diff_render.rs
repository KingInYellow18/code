<<<<<<< HEAD
use crossterm::terminal;
// Color type is already in scope at the top of this module
=======
use ratatui::style::Color;
>>>>>>> a56eb481
use ratatui::style::Modifier;
use ratatui::style::Style;
use ratatui::style::Stylize;
use ratatui::text::Line as RtLine;
use ratatui::text::Span as RtSpan;
use std::collections::HashMap;
use std::path::Path;
use std::path::PathBuf;

<<<<<<< HEAD
use codex_core::protocol::FileChange;

=======
use crate::exec_command::relativize_to_home;
>>>>>>> a56eb481
use crate::history_cell::PatchEventType;
use codex_core::git_info::get_git_repo_root;
use codex_core::protocol::FileChange;

// Sanitize diff content so tabs and control characters don’t break terminal layout.
// Mirrors the behavior we use for user input and command output:
// - Expand tabs to spaces using a fixed tab stop (4)
// - Remove ASCII control characters (including ESC/CSI sequences) that could
//   confuse terminal rendering; keep plain text only
fn expand_tabs_to_spaces(input: &str, tabstop: usize) -> String {
    let ts = tabstop.max(1);
    let mut out = String::with_capacity(input.len());
    let mut col = 0usize;
    for ch in input.chars() {
        match ch {
            '\t' => {
                let spaces = ts - (col % ts);
                out.extend(std::iter::repeat(' ').take(spaces));
                col += spaces;
            }
            _ => {
                // Treat all other chars as width 1 for our fixed-width wrapping pre-pass.
                // The ratatui layer will handle wide glyphs.
                out.push(ch);
                col += 1;
            }
        }
    }
    out
}

fn strip_control_sequences(input: &str) -> String {
    let mut out = String::with_capacity(input.len());
    let mut chars = input.chars().peekable();
    while let Some(ch) = chars.next() {
        if ch == '\u{001B}' {
            // Skip a simple ESC [...] <alpha> CSI sequence, or generic ESC-seq until letter
            if matches!(chars.peek(), Some('[')) {
                // consume '['
                let _ = chars.next();
                // consume params until we hit an alphabetic final byte or end
                while let Some(&c) = chars.peek() {
                    if c.is_ascii_alphabetic() { chars.next(); break; }
                    let _ = chars.next();
                }
            } else {
                // Consume until an alphabetic; best‑effort strip of non‑CSI
                while let Some(&c) = chars.peek() {
                    if c.is_ascii_alphabetic() { let _ = chars.next(); break; }
                    let _ = chars.next();
                }
            }
            continue;
        }
        // Drop other ASCII control characters (0x00..0x1F, 0x7F)
        if (ch as u32) < 0x20 || ch == '\u{007F}' {
            continue;
        }
        out.push(ch);
    }
    out
}

#[inline]
fn sanitize_diff_text(s: &str) -> String {
    // Order: first expand tabs (so control stripping doesn’t accidentally
    // touch spaces we insert), then remove control sequences.
    let expanded = expand_tabs_to_spaces(s, 4);
    strip_control_sequences(&expanded)
}

#[allow(dead_code)]
// Keep one space between the line number and the sign column for typical
// 4‑digit line numbers (e.g., "1235 + "). This value is the total target
// width for "<ln><gap>", so with 4 digits we get 1 space gap.
const SPACES_AFTER_LINE_NUMBER: usize = 6;

// Internal representation for diff line rendering
#[allow(dead_code)]
enum DiffLineType {
    Insert,
    Delete,
    Context,
}

<<<<<<< HEAD
#[allow(dead_code)]
pub(super) fn create_diff_summary(
    title: &str,
=======
pub(crate) fn create_diff_summary(
>>>>>>> a56eb481
    changes: &HashMap<PathBuf, FileChange>,
    event_type: PatchEventType,
    cwd: &Path,
    wrap_cols: usize,
) -> Vec<RtLine<'static>> {
<<<<<<< HEAD
    create_diff_summary_with_width(title, changes, event_type, None)
}

/// Same as `create_diff_summary` but allows specifying a target content width in columns.
/// When `width_cols` is provided, wrapping for detailed diff lines uses that width to
/// ensure hanging indents align within the caller’s render area.
pub(super) fn create_diff_summary_with_width(
    title: &str,
    changes: &HashMap<PathBuf, FileChange>,
    event_type: PatchEventType,
    width_cols: Option<usize>,
) -> Vec<RtLine<'static>> {
    struct FileSummary {
        display_path: String,
        added: usize,
        removed: usize,
    }

    let count_from_unified = |diff: &str| -> (usize, usize) {
        if let Ok(patch) = diffy::Patch::from_str(diff) {
            patch
                .hunks()
                .iter()
                .flat_map(|h| h.lines())
                .fold((0, 0), |(a, d), l| match l {
                    diffy::Line::Insert(_) => (a + 1, d),
                    diffy::Line::Delete(_) => (a, d + 1),
                    _ => (a, d),
                })
        } else {
            // Fallback: manual scan to preserve counts even for unparsable diffs
            let mut adds = 0usize;
            let mut dels = 0usize;
            for l in diff.lines() {
                if l.starts_with("+++") || l.starts_with("---") || l.starts_with("@@") {
                    continue;
                }
                match l.as_bytes().first() {
                    Some(b'+') => adds += 1,
                    Some(b'-') => dels += 1,
                    _ => {}
                }
=======
    let rows = collect_rows(changes);
    let header_kind = match event_type {
        PatchEventType::ApplyBegin { auto_approved } => {
            if auto_approved {
                HeaderKind::Edited
            } else {
                HeaderKind::ChangeApproved
>>>>>>> a56eb481
            }
        }
        PatchEventType::ApprovalRequest => HeaderKind::ProposedChange,
    };
    render_changes_block(rows, wrap_cols, header_kind, cwd)
}

// Shared row for per-file presentation
#[derive(Clone)]
struct Row {
    #[allow(dead_code)]
    path: PathBuf,
    move_path: Option<PathBuf>,
    added: usize,
    removed: usize,
    change: FileChange,
}

fn collect_rows(changes: &HashMap<PathBuf, FileChange>) -> Vec<Row> {
    let mut rows: Vec<Row> = Vec::new();
    for (path, change) in changes.iter() {
        let (added, removed) = match change {
            FileChange::Add { content } => (content.lines().count(), 0),
            FileChange::Delete { content } => (0, content.lines().count()),
            FileChange::Update { unified_diff, .. } => calculate_add_remove_from_diff(unified_diff),
        };
        let move_path = match change {
            FileChange::Update {
                move_path: Some(new),
                ..
            } => Some(new.clone()),
            _ => None,
        };
        rows.push(Row {
            path: path.clone(),
            move_path,
            added,
            removed,
            change: change.clone(),
        });
    }
    rows.sort_by_key(|r| r.path.clone());
    rows
}

enum HeaderKind {
    ProposedChange,
    Edited,
    ChangeApproved,
}

fn render_changes_block(
    rows: Vec<Row>,
    wrap_cols: usize,
    header_kind: HeaderKind,
    cwd: &Path,
) -> Vec<RtLine<'static>> {
    let mut out: Vec<RtLine<'static>> = Vec::new();
    let term_cols = wrap_cols;

    fn render_line_count_summary(added: usize, removed: usize) -> Vec<RtSpan<'static>> {
        let mut spans = Vec::new();
        spans.push("(".into());
        spans.push(format!("+{added}").green());
        spans.push(" ".into());
        spans.push(format!("-{removed}").red());
        spans.push(")".into());
        spans
    }

<<<<<<< HEAD
    // Header
    let mut header_spans: Vec<RtSpan<'static>> = Vec::new();
    // Colorize title: success for apply events, keep primary for approval requests
    let title_style = match event_type {
        PatchEventType::ApplyBegin { .. } => Style::default()
            .fg(crate::colors::success())
            .add_modifier(Modifier::BOLD),
        PatchEventType::ApprovalRequest => Style::default()
            .fg(crate::colors::primary())
            .add_modifier(Modifier::BOLD),
    };
    header_spans.push(RtSpan::styled(title.to_owned(), title_style));
    // Only include aggregate counts in header for approval requests; omit for apply/updated.
    if matches!(event_type, PatchEventType::ApprovalRequest) {
        header_spans.push(RtSpan::raw(" "));
        header_spans.push(RtSpan::raw(format!("{file_count} {noun} ")));
        header_spans.push(RtSpan::raw("("));
        header_spans.push(RtSpan::styled(
            format!("+{total_added}"),
            Style::default().fg(crate::colors::success()),
        ));
        header_spans.push(RtSpan::raw(" "));
        header_spans.push(RtSpan::styled(
            format!("-{total_removed}"),
            Style::default().fg(crate::colors::error()),
        ));
        header_spans.push(RtSpan::raw(")"));
    }
    out.push(RtLine::from(header_spans));

    // Per-file lines with prefix
    for (idx, f) in files.iter().enumerate() {
        let mut spans: Vec<RtSpan<'static>> = Vec::new();
        // Prefix
        let prefix = if idx == 0 { "└ " } else { "  " };
        spans.push(RtSpan::styled(
            prefix.to_string(),
            Style::default().add_modifier(Modifier::DIM),
        ));
        // File path
        spans.push(RtSpan::styled(
            f.display_path.clone(),
            Style::default().fg(crate::colors::text_dim()),
        ));
        // Per-file counts shown inline in chat summary
        spans.push(RtSpan::styled(" (".to_string(), Style::default().fg(crate::colors::text_dim())));
        spans.push(RtSpan::styled(
            format!("+{}", f.added),
            Style::default().fg(crate::colors::success()),
        ));
        spans.push(RtSpan::raw(" "));
        spans.push(RtSpan::styled(
            format!("-{}", f.removed),
            Style::default().fg(crate::colors::error()),
        ));
        spans.push(RtSpan::styled(")".to_string(), Style::default().fg(crate::colors::text_dim())));
        out.push(RtLine::from(spans));
=======
    let render_path = |row: &Row| -> Vec<RtSpan<'static>> {
        let mut spans = Vec::new();
        spans.push(display_path_for(&row.path, cwd).into());
        if let Some(move_path) = &row.move_path {
            spans.push(format!(" → {}", display_path_for(move_path, cwd)).into());
        }
        spans
    };

    // Header
    let total_added: usize = rows.iter().map(|r| r.added).sum();
    let total_removed: usize = rows.iter().map(|r| r.removed).sum();
    let file_count = rows.len();
    let noun = if file_count == 1 { "file" } else { "files" };
    let mut header_spans: Vec<RtSpan<'static>> = vec!["• ".into()];
    match header_kind {
        HeaderKind::ProposedChange => {
            header_spans.push("Proposed Change".bold());
            if let [row] = &rows[..] {
                header_spans.push(" ".into());
                header_spans.extend(render_path(row));
                header_spans.push(" ".into());
                header_spans.extend(render_line_count_summary(row.added, row.removed));
            } else {
                header_spans.push(format!(" to {file_count} {noun} ").into());
                header_spans.extend(render_line_count_summary(total_added, total_removed));
            }
        }
        HeaderKind::Edited => {
            if let [row] = &rows[..] {
                let verb = match &row.change {
                    FileChange::Add { .. } => "Added",
                    FileChange::Delete { .. } => "Deleted",
                    _ => "Edited",
                };
                header_spans.push(verb.bold());
                header_spans.push(" ".into());
                header_spans.extend(render_path(row));
                header_spans.push(" ".into());
                header_spans.extend(render_line_count_summary(row.added, row.removed));
            } else {
                header_spans.push("Edited".bold());
                header_spans.push(format!(" {file_count} {noun} ").into());
                header_spans.extend(render_line_count_summary(total_added, total_removed));
            }
        }
        HeaderKind::ChangeApproved => {
            header_spans.push("Change Approved".bold());
            if let [row] = &rows[..] {
                header_spans.push(" ".into());
                header_spans.extend(render_path(row));
                header_spans.push(" ".into());
                header_spans.extend(render_line_count_summary(row.added, row.removed));
            } else {
                header_spans.push(format!(" {file_count} {noun} ").into());
                header_spans.extend(render_line_count_summary(total_added, total_removed));
            }
        }
>>>>>>> a56eb481
    }
    out.push(RtLine::from(header_spans));

<<<<<<< HEAD
    let show_details = matches!(
        event_type,
        PatchEventType::ApplyBegin {
            auto_approved: true
        } | PatchEventType::ApprovalRequest
    );

    if show_details {
        out.extend(render_patch_details_with_width(changes, width_cols));
    }

    out
}

#[allow(dead_code)]
pub(super) fn render_patch_details(changes: &HashMap<PathBuf, FileChange>) -> Vec<RtLine<'static>> {
    render_patch_details_with_width(changes, None)
}

#[allow(dead_code)]
fn render_patch_details_with_width(
    changes: &HashMap<PathBuf, FileChange>,
    width_cols: Option<usize>,
) -> Vec<RtLine<'static>> {
    let mut out: Vec<RtLine<'static>> = Vec::new();
    // Use caller-provided width or fall back to a conservative estimate based on terminal width.
    // Subtract a gutter safety margin so our pre-wrapping rarely exceeds the
    // actual chat content width (prevents secondary wrapping that breaks hanging indents).
    let term_cols: usize = if let Some(w) = width_cols {
        w as usize
    } else {
        let full = terminal::size().map(|(w, _)| w as usize).unwrap_or(120);
        full.saturating_sub(20).max(40)
    };

    let total_files = changes.len();
    for (index, (path, change)) in changes.iter().enumerate() {
        let is_first_file = index == 0;
        // Add separator only between files (not at the very start)
        if !is_first_file {
            out.push(RtLine::from(vec![
                RtSpan::raw("    "),
                RtSpan::styled("...", style_dim()),
            ]));
=======
    // For Change Approved, we only show the header summary and no per-file/diff details.
    if matches!(header_kind, HeaderKind::ChangeApproved) {
        return out;
    }

    for (idx, r) in rows.into_iter().enumerate() {
        // Insert a blank separator between file chunks (except before the first)
        if idx > 0 {
            out.push("".into());
>>>>>>> a56eb481
        }
        // File header line (skip when single-file header already shows the name)
        let skip_file_header =
            matches!(header_kind, HeaderKind::ProposedChange | HeaderKind::Edited)
                && file_count == 1;
        if !skip_file_header {
            let mut header: Vec<RtSpan<'static>> = Vec::new();
            header.push("  └ ".dim());
            header.extend(render_path(&r));
            header.push(" ".into());
            header.extend(render_line_count_summary(r.added, r.removed));
            out.push(RtLine::from(header));
        }

        match r.change {
            FileChange::Add { content } => {
                for (i, raw) in content.lines().enumerate() {
<<<<<<< HEAD
                    let ln = i + 1;
                    let cleaned = sanitize_diff_text(raw);
                    out.extend(push_wrapped_diff_line_with_width(
                        ln,
=======
                    out.extend(push_wrapped_diff_line(
                        i + 1,
>>>>>>> a56eb481
                        DiffLineType::Insert,
                        &cleaned,
                        term_cols,
                    ));
                }
            }
<<<<<<< HEAD
            FileChange::Delete => {
                let original = std::fs::read_to_string(path).unwrap_or_default();
                for (i, raw) in original.lines().enumerate() {
                    let ln = i + 1;
                    let cleaned = sanitize_diff_text(raw);
                    out.extend(push_wrapped_diff_line_with_width(
                        ln,
=======
            FileChange::Delete { content } => {
                for (i, raw) in content.lines().enumerate() {
                    out.extend(push_wrapped_diff_line(
                        i + 1,
>>>>>>> a56eb481
                        DiffLineType::Delete,
                        &cleaned,
                        term_cols,
                    ));
                }
            }
            FileChange::Update { unified_diff, .. } => {
                if let Ok(patch) = diffy::Patch::from_str(&unified_diff) {
                    let mut is_first_hunk = true;
                    for h in patch.hunks() {
                        if !is_first_hunk {
                            out.push(RtLine::from(vec!["    ".into(), "⋮".dim()]));
                        }
                        is_first_hunk = false;

                        let mut old_ln = h.old_range().start();
                        let mut new_ln = h.new_range().start();
                        for l in h.lines() {
                            match l {
                                diffy::Line::Insert(text) => {
                                    let s = sanitize_diff_text(text.trim_end_matches('\n'));
                    out.extend(push_wrapped_diff_line_with_width(
                        new_ln,
                        DiffLineType::Insert,
                        &s,
                        term_cols,
                    ));
                                    new_ln += 1;
                                }
                                diffy::Line::Delete(text) => {
                                    let s = sanitize_diff_text(text.trim_end_matches('\n'));
                    out.extend(push_wrapped_diff_line_with_width(
                        old_ln,
                        DiffLineType::Delete,
                        &s,
                        term_cols,
                    ));
                                    old_ln += 1;
                                }
                                diffy::Line::Context(text) => {
                                    let s = sanitize_diff_text(text.trim_end_matches('\n'));
                    out.extend(push_wrapped_diff_line_with_width(
                        new_ln,
                        DiffLineType::Context,
                        &s,
                        term_cols,
                    ));
                                    old_ln += 1;
                                    new_ln += 1;
                                }
                            }
                        }
                    }
                }
            }
        }
<<<<<<< HEAD

        // Avoid trailing blank line at the very end; only add spacing
        // when there are more files following.
        if index + 1 < total_files {
            out.push(RtLine::from(RtSpan::raw("")));
        }
=======
>>>>>>> a56eb481
    }

    out
}

<<<<<<< HEAD
/// Produce only the detailed diff lines without any file-level headers/summaries.
/// Used by the Diff Viewer overlay where surrounding chrome already conveys context.
#[allow(dead_code)]
pub(super) fn create_diff_details_only(
    changes: &HashMap<PathBuf, FileChange>,
) -> Vec<RtLine<'static>> {
    render_patch_details(changes)
}

#[allow(dead_code)]
fn push_wrapped_diff_line_with_width(
=======
fn display_path_for(path: &Path, cwd: &Path) -> String {
    let path_in_same_repo = match (get_git_repo_root(cwd), get_git_repo_root(path)) {
        (Some(cwd_repo), Some(path_repo)) => cwd_repo == path_repo,
        _ => false,
    };
    let chosen = if path_in_same_repo {
        pathdiff::diff_paths(path, cwd).unwrap_or_else(|| path.to_path_buf())
    } else {
        relativize_to_home(path).unwrap_or_else(|| path.to_path_buf())
    };
    chosen.display().to_string()
}

fn calculate_add_remove_from_diff(diff: &str) -> (usize, usize) {
    if let Ok(patch) = diffy::Patch::from_str(diff) {
        patch
            .hunks()
            .iter()
            .flat_map(|h| h.lines())
            .fold((0, 0), |(a, d), l| match l {
                diffy::Line::Insert(_) => (a + 1, d),
                diffy::Line::Delete(_) => (a, d + 1),
                diffy::Line::Context(_) => (a, d),
            })
    } else {
        // For unparsable diffs, return 0 for both counts.
        (0, 0)
    }
}

fn push_wrapped_diff_line(
>>>>>>> a56eb481
    line_number: usize,
    kind: DiffLineType,
    text: &str,
    term_cols: usize,
) -> Vec<RtLine<'static>> {
    // Slightly smaller left padding so line numbers sit a couple of spaces left
    let indent = "  ";
    let ln_str = line_number.to_string();
    let mut remaining_text: &str = text;

    // Reserve a fixed number of spaces after the line number so that content starts
    // at a consistent column. Always include a 1‑char diff sign ("+"/"-" or space)
    // at the start of the content so gutters align across wrapped lines.
    let gap_after_ln = SPACES_AFTER_LINE_NUMBER.saturating_sub(ln_str.len());
    let prefix_cols = indent.len() + ln_str.len() + gap_after_ln;

    let mut first = true;
<<<<<<< HEAD
    // Continuation hanging indent equals the leading spaces of the content
    // (after the diff sign). This keeps wrapped rows aligned under the code
    // indentation.
    let continuation_indent: usize = text.chars().take_while(|c| *c == ' ').count();
    let (sign_opt, line_style) = match kind {
        DiffLineType::Insert => (Some('+'), Some(style_add())),
        DiffLineType::Delete => (Some('-'), Some(style_del())),
        DiffLineType::Context => (None, None),
=======
    let (sign_char, line_style) = match kind {
        DiffLineType::Insert => ('+', style_add()),
        DiffLineType::Delete => ('-', style_del()),
        DiffLineType::Context => (' ', style_context()),
>>>>>>> a56eb481
    };
    let mut lines: Vec<RtLine<'static>> = Vec::new();

    loop {
        // Fit the content for the current terminal row:
        // compute how many columns are available after the prefix, then split
        // at a UTF-8 character boundary so this row's chunk fits exactly.
<<<<<<< HEAD
        // First line includes a visible sign plus a trailing space after it.
        // Continuation lines include only the hanging space (no sign).
        // First line reserves 1 col for the sign ('+'/'-') and 1 space after it.
        // Continuation lines must reserve BOTH columns as well (sign column + its trailing space)
        // before applying the hanging indent equal to the content's leading spaces.
        let base_prefix = if first { prefix_cols + 2 } else { prefix_cols + 2 + continuation_indent };
        let available_content_cols = term_cols
            .saturating_sub(base_prefix)
            .max(1);
=======
        let available_content_cols = term_cols.saturating_sub(prefix_cols + 1).max(1);
>>>>>>> a56eb481
        let split_at_byte_index = remaining_text
            .char_indices()
            .nth(available_content_cols)
            .map(|(i, _)| i)
            .unwrap_or_else(|| remaining_text.len());
        let (chunk, rest) = remaining_text.split_at(split_at_byte_index);
        remaining_text = rest;

        if first {
<<<<<<< HEAD
            let mut spans: Vec<RtSpan<'static>> = Vec::new();
            spans.push(RtSpan::raw(indent));
            spans.push(RtSpan::styled(ln_str.clone(), style_dim()));
            spans.push(RtSpan::raw(" ".repeat(gap_after_ln)));

            // Always prefix the content with a sign char for consistent gutters
            let sign_char = sign_opt.unwrap_or(' ');
            // Add a space after the sign so it sits centered in the sign column
            // and content starts one cell to the right: "+ <content>".
            let display_chunk = format!("{sign_char} {chunk}");

            let content_span = match line_style {
                Some(style) => RtSpan::styled(display_chunk, style),
                None => RtSpan::raw(display_chunk),
            };
            spans.push(content_span);
            let mut line = RtLine::from(spans);
            if let Some(style) = line_style {
                line.style = line.style.patch(style);
            }
            // Apply themed tinted background for added/removed lines
            if matches!(kind, DiffLineType::Insert | DiffLineType::Delete) {
                let tint = match kind {
                    DiffLineType::Insert => success_tint(),
                    DiffLineType::Delete => error_tint(),
                    DiffLineType::Context => crate::colors::background(),
                };
                line.style = line.style.bg(tint);
            }
            lines.push(line);
            first = false;
        } else {
            // Continuation lines keep a space for the sign column so content aligns
            let hang_prefix = format!(
                "{indent}{}{}  {}",
                " ".repeat(ln_str.len()),
                " ".repeat(gap_after_ln),
                " ".repeat(continuation_indent)
            );
            let content_span = match line_style {
                Some(style) => RtSpan::styled(chunk.to_string(), style),
                None => RtSpan::raw(chunk.to_string()),
            };
            let mut line = RtLine::from(vec![RtSpan::raw(hang_prefix), content_span]);
            if let Some(style) = line_style {
                line.style = line.style.patch(style);
            }
            if matches!(kind, DiffLineType::Insert | DiffLineType::Delete) {
                let tint = match kind {
                    DiffLineType::Insert => success_tint(),
                    DiffLineType::Delete => error_tint(),
                    DiffLineType::Context => crate::colors::background(),
                };
                line.style = line.style.bg(tint);
            }
            lines.push(line);
=======
            // Build gutter (indent + line number + spacing) as a dimmed span
            let gutter = format!("{indent}{ln_str}{}", " ".repeat(gap_after_ln));
            // Content with a sign ('+'/'-'/' ') styled per diff kind
            let content = format!("{sign_char}{chunk}");
            lines.push(RtLine::from(vec![
                RtSpan::styled(gutter, style_gutter()),
                RtSpan::styled(content, line_style),
            ]));
            first = false;
        } else {
            // Continuation lines keep a space for the sign column so content aligns
            let gutter = format!("{indent}{} ", " ".repeat(ln_str.len() + gap_after_ln));
            lines.push(RtLine::from(vec![
                RtSpan::styled(gutter, style_gutter()),
                RtSpan::styled(chunk.to_string(), line_style),
            ]));
>>>>>>> a56eb481
        }
        if remaining_text.is_empty() {
            break;
        }
    }
    lines
}

<<<<<<< HEAD
#[allow(dead_code)]
fn style_dim() -> Style {
    Style::default().add_modifier(Modifier::DIM)
}

#[allow(dead_code)]
=======
fn style_gutter() -> Style {
    Style::default().add_modifier(Modifier::DIM)
}

fn style_context() -> Style {
    Style::default()
}

>>>>>>> a56eb481
fn style_add() -> Style {
    // Use theme success color for additions so it adapts to light/dark themes
    Style::default().fg(crate::colors::success())
}

#[allow(dead_code)]
fn style_del() -> Style {
    // Use theme error color for deletions so it adapts to light/dark themes
    Style::default().fg(crate::colors::error())
}

// --- Very light tinted backgrounds for insert/delete lines ------------------
use ratatui::style::Color;

fn color_to_rgb(c: Color) -> (u8, u8, u8) {
    match c {
        Color::Rgb(r, g, b) => (r, g, b),
        Color::Black => (0, 0, 0),
        Color::White => (255, 255, 255),
        Color::Gray => (192, 192, 192),
        Color::DarkGray => (128, 128, 128),
        Color::Red => (205, 49, 49),
        Color::Green => (13, 188, 121),
        Color::Yellow => (229, 229, 16),
        Color::Blue => (36, 114, 200),
        Color::Magenta => (188, 63, 188),
        Color::Cyan => (17, 168, 205),
        Color::LightRed => (255, 102, 102),
        Color::LightGreen => (102, 255, 178),
        Color::LightYellow => (255, 255, 102),
        Color::LightBlue => (102, 153, 255),
        Color::LightMagenta => (255, 102, 255),
        Color::LightCyan => (102, 255, 255),
        Color::Indexed(i) => (i, i, i),
        Color::Reset => color_to_rgb(crate::colors::background()),
    }
}

fn blend(bg: (u8, u8, u8), fg: (u8, u8, u8), alpha: f32) -> (u8, u8, u8) {
    let inv = 1.0 - alpha;
    let r = (bg.0 as f32 * inv + fg.0 as f32 * alpha).round() as u8;
    let g = (bg.1 as f32 * inv + fg.1 as f32 * alpha).round() as u8;
    let b = (bg.2 as f32 * inv + fg.2 as f32 * alpha).round() as u8;
    (r, g, b)
}

fn is_dark(rgb: (u8, u8, u8)) -> bool {
    let l = (0.2126 * rgb.0 as f32 + 0.7152 * rgb.1 as f32 + 0.0722 * rgb.2 as f32) / 255.0;
    l < 0.55
}

fn tinted_bg_toward(accent: Color) -> Color {
    let bg = color_to_rgb(crate::colors::background());
    let fg = color_to_rgb(accent);
    // Slightly stronger tint on dark themes, lighter on light themes
    let alpha = if is_dark(bg) { 0.20 } else { 0.10 };
    let (r, g, b) = blend(bg, fg, alpha);
    Color::Rgb(r, g, b)
}

fn success_tint() -> Color { tinted_bg_toward(crate::colors::success()) }
fn error_tint() -> Color { tinted_bg_toward(crate::colors::error()) }

// Removed per-line tinted backgrounds per design feedback

#[allow(clippy::expect_used)]
#[cfg(all(test, feature = "legacy_tests"))]
mod tests {
    use super::*;
    use insta::assert_snapshot;
    use ratatui::Terminal;
    use ratatui::backend::TestBackend;
    use ratatui::text::Text;
    use ratatui::widgets::Paragraph;
    use ratatui::widgets::WidgetRef;
    use ratatui::widgets::Wrap;
    fn diff_summary_for_tests(
        changes: &HashMap<PathBuf, FileChange>,
        event_type: PatchEventType,
    ) -> Vec<RtLine<'static>> {
        create_diff_summary(changes, event_type, &PathBuf::from("/"), 80)
    }

    fn snapshot_lines(name: &str, lines: Vec<RtLine<'static>>, width: u16, height: u16) {
        let mut terminal = Terminal::new(TestBackend::new(width, height)).expect("terminal");
        terminal
            .draw(|f| {
                Paragraph::new(Text::from(lines))
                    .wrap(Wrap { trim: false })
                    .render_ref(f.area(), f.buffer_mut())
            })
            .expect("draw");
        assert_snapshot!(name, terminal.backend());
    }

    fn snapshot_lines_text(name: &str, lines: &[RtLine<'static>]) {
        // Convert Lines to plain text rows and trim trailing spaces so it's
        // easier to validate indentation visually in snapshots.
        let text = lines
            .iter()
            .map(|l| {
                l.spans
                    .iter()
                    .map(|s| s.content.as_ref())
                    .collect::<String>()
            })
            .map(|s| s.trim_end().to_string())
            .collect::<Vec<_>>()
            .join("\n");
        assert_snapshot!(name, text);
    }

    #[test]
    fn ui_snapshot_add_details() {
        let mut changes: HashMap<PathBuf, FileChange> = HashMap::new();
        changes.insert(
            PathBuf::from("README.md"),
            FileChange::Add {
                content: "first line\nsecond line\n".to_string(),
            },
        );

        let lines = diff_summary_for_tests(&changes, PatchEventType::ApprovalRequest);

        snapshot_lines("add_details", lines, 80, 10);
    }

    #[test]
    fn ui_snapshot_update_details_with_rename() {
        let mut changes: HashMap<PathBuf, FileChange> = HashMap::new();

        let original = "line one\nline two\nline three\n";
        let modified = "line one\nline two changed\nline three\n";
        let patch = diffy::create_patch(original, modified).to_string();

        changes.insert(
            PathBuf::from("src/lib.rs"),
            FileChange::Update {
                unified_diff: patch,
                move_path: Some(PathBuf::from("src/lib_new.rs")),
            },
        );

        let lines = diff_summary_for_tests(&changes, PatchEventType::ApprovalRequest);

        snapshot_lines("update_details_with_rename", lines, 80, 12);
    }

    #[test]
    fn ui_snapshot_wrap_behavior_insert() {
        // Narrow width to force wrapping within our diff line rendering
        let long_line = "this is a very long line that should wrap across multiple terminal columns and continue";

        // Call the wrapping function directly so we can precisely control the width
<<<<<<< HEAD
        // Use a fixed width for testing wrapping behavior
        const TEST_WRAP_WIDTH: usize = 80;
        let lines = push_wrapped_diff_line_with_width(1, DiffLineType::Insert, long_line, TEST_WRAP_WIDTH);

        // Render into a small terminal to capture the visual layout
        snapshot_lines(
            "wrap_behavior_insert",
            lines,
            (TEST_WRAP_WIDTH + 10) as u16,
            8,
        );
=======
        let lines = push_wrapped_diff_line(1, DiffLineType::Insert, long_line, 80);

        // Render into a small terminal to capture the visual layout
        snapshot_lines("wrap_behavior_insert", lines, 90, 8);
>>>>>>> a56eb481
    }

    #[test]
    fn ui_snapshot_single_line_replacement_counts() {
        // Reproduce: one deleted line replaced by one inserted line, no extra context
        let original = "# Codex CLI (Rust Implementation)\n";
        let modified = "# Codex CLI (Rust Implementation) banana\n";
        let patch = diffy::create_patch(original, modified).to_string();

        let mut changes: HashMap<PathBuf, FileChange> = HashMap::new();
        changes.insert(
            PathBuf::from("README.md"),
            FileChange::Update {
                unified_diff: patch,
                move_path: None,
            },
        );

        let lines = diff_summary_for_tests(&changes, PatchEventType::ApprovalRequest);

        snapshot_lines("single_line_replacement_counts", lines, 80, 8);
    }

    #[test]
    fn ui_snapshot_blank_context_line() {
        // Ensure a hunk that includes a blank context line at the beginning is rendered visibly
        let original = "\nY\n";
        let modified = "\nY changed\n";
        let patch = diffy::create_patch(original, modified).to_string();

        let mut changes: HashMap<PathBuf, FileChange> = HashMap::new();
        changes.insert(
            PathBuf::from("example.txt"),
            FileChange::Update {
                unified_diff: patch,
                move_path: None,
            },
        );

        let lines = diff_summary_for_tests(&changes, PatchEventType::ApprovalRequest);

        snapshot_lines("blank_context_line", lines, 80, 10);
    }

    #[test]
    fn ui_snapshot_vertical_ellipsis_between_hunks() {
        // Create a patch with two separate hunks to ensure we render the vertical ellipsis (⋮)
        let original =
            "line 1\nline 2\nline 3\nline 4\nline 5\nline 6\nline 7\nline 8\nline 9\nline 10\n";
        let modified = "line 1\nline two changed\nline 3\nline 4\nline 5\nline 6\nline 7\nline 8\nline nine changed\nline 10\n";
        let patch = diffy::create_patch(original, modified).to_string();

        let mut changes: HashMap<PathBuf, FileChange> = HashMap::new();
        changes.insert(
            PathBuf::from("example.txt"),
            FileChange::Update {
                unified_diff: patch,
                move_path: None,
            },
        );

        let lines = diff_summary_for_tests(&changes, PatchEventType::ApprovalRequest);

        // Height is large enough to show both hunks and the separator
        snapshot_lines("vertical_ellipsis_between_hunks", lines, 80, 16);
    }

    #[test]
    fn ui_snapshot_apply_update_block() {
        let mut changes: HashMap<PathBuf, FileChange> = HashMap::new();
        let original = "line one\nline two\nline three\n";
        let modified = "line one\nline two changed\nline three\n";
        let patch = diffy::create_patch(original, modified).to_string();

        changes.insert(
            PathBuf::from("example.txt"),
            FileChange::Update {
                unified_diff: patch,
                move_path: None,
            },
        );

        for (name, auto_approved) in [
            ("apply_update_block", true),
            ("apply_update_block_manual", false),
        ] {
            let lines =
                diff_summary_for_tests(&changes, PatchEventType::ApplyBegin { auto_approved });

            snapshot_lines(name, lines, 80, 12);
        }
    }

    #[test]
    fn ui_snapshot_apply_update_with_rename_block() {
        let mut changes: HashMap<PathBuf, FileChange> = HashMap::new();
        let original = "A\nB\nC\n";
        let modified = "A\nB changed\nC\n";
        let patch = diffy::create_patch(original, modified).to_string();

        changes.insert(
            PathBuf::from("old_name.rs"),
            FileChange::Update {
                unified_diff: patch,
                move_path: Some(PathBuf::from("new_name.rs")),
            },
        );

        let lines = diff_summary_for_tests(
            &changes,
            PatchEventType::ApplyBegin {
                auto_approved: true,
            },
        );

        snapshot_lines("apply_update_with_rename_block", lines, 80, 12);
    }

    #[test]
    fn ui_snapshot_apply_multiple_files_block() {
        // Two files: one update and one add, to exercise combined header and per-file rows
        let mut changes: HashMap<PathBuf, FileChange> = HashMap::new();

        // File a.txt: single-line replacement (one delete, one insert)
        let patch_a = diffy::create_patch("one\n", "one changed\n").to_string();
        changes.insert(
            PathBuf::from("a.txt"),
            FileChange::Update {
                unified_diff: patch_a,
                move_path: None,
            },
        );

        // File b.txt: newly added with one line
        changes.insert(
            PathBuf::from("b.txt"),
            FileChange::Add {
                content: "new\n".to_string(),
            },
        );

        let lines = diff_summary_for_tests(
            &changes,
            PatchEventType::ApplyBegin {
                auto_approved: true,
            },
        );

        snapshot_lines("apply_multiple_files_block", lines, 80, 14);
    }

    #[test]
    fn ui_snapshot_apply_add_block() {
        let mut changes: HashMap<PathBuf, FileChange> = HashMap::new();
        changes.insert(
            PathBuf::from("new_file.txt"),
            FileChange::Add {
                content: "alpha\nbeta\n".to_string(),
            },
        );

        let lines = diff_summary_for_tests(
            &changes,
            PatchEventType::ApplyBegin {
                auto_approved: true,
            },
        );

        snapshot_lines("apply_add_block", lines, 80, 10);
    }

    #[test]
    fn ui_snapshot_apply_delete_block() {
        // Write a temporary file so the delete renderer can read original content
        let tmp_path = PathBuf::from("tmp_delete_example.txt");
        std::fs::write(&tmp_path, "first\nsecond\nthird\n").expect("write tmp file");

        let mut changes: HashMap<PathBuf, FileChange> = HashMap::new();
        changes.insert(
            tmp_path.clone(),
            FileChange::Delete {
                content: "first\nsecond\nthird\n".to_string(),
            },
        );

        let lines = diff_summary_for_tests(
            &changes,
            PatchEventType::ApplyBegin {
                auto_approved: true,
            },
        );

        // Cleanup best-effort; rendering has already read the file
        let _ = std::fs::remove_file(&tmp_path);

        snapshot_lines("apply_delete_block", lines, 80, 12);
    }

    #[test]
    fn ui_snapshot_apply_update_block_wraps_long_lines() {
        // Create a patch with a long modified line to force wrapping
        let original = "line 1\nshort\nline 3\n";
        let modified = "line 1\nshort this_is_a_very_long_modified_line_that_should_wrap_across_multiple_terminal_columns_and_continue_even_further_beyond_eighty_columns_to_force_multiple_wraps\nline 3\n";
        let patch = diffy::create_patch(original, modified).to_string();

        let mut changes: HashMap<PathBuf, FileChange> = HashMap::new();
        changes.insert(
            PathBuf::from("long_example.txt"),
            FileChange::Update {
                unified_diff: patch,
                move_path: None,
            },
        );

        let lines = create_diff_summary(
            &changes,
            PatchEventType::ApplyBegin {
                auto_approved: true,
            },
            &PathBuf::from("/"),
            72,
        );

        // Render with backend width wider than wrap width to avoid Paragraph auto-wrap.
        snapshot_lines("apply_update_block_wraps_long_lines", lines, 80, 12);
    }

    #[test]
    fn ui_snapshot_apply_update_block_wraps_long_lines_text() {
        // This mirrors the desired layout example: sign only on first inserted line,
        // subsequent wrapped pieces start aligned under the line number gutter.
        let original = "1\n2\n3\n4\n";
        let modified = "1\nadded long line which wraps and_if_there_is_a_long_token_it_will_be_broken\n3\n4 context line which also wraps across\n";
        let patch = diffy::create_patch(original, modified).to_string();

        let mut changes: HashMap<PathBuf, FileChange> = HashMap::new();
        changes.insert(
            PathBuf::from("wrap_demo.txt"),
            FileChange::Update {
                unified_diff: patch,
                move_path: None,
            },
        );

        let mut lines = create_diff_summary(
            &changes,
            PatchEventType::ApplyBegin {
                auto_approved: true,
            },
            &PathBuf::from("/"),
            28,
        );
        // Drop the combined header for this text-only snapshot
        if !lines.is_empty() {
            lines.remove(0);
        }
        snapshot_lines_text("apply_update_block_wraps_long_lines_text", &lines);
    }

    #[test]
    fn ui_snapshot_apply_update_block_relativizes_path() {
        let cwd = std::env::current_dir().unwrap_or_else(|_| PathBuf::from("/"));
        let abs_old = cwd.join("abs_old.rs");
        let abs_new = cwd.join("abs_new.rs");

        let original = "X\nY\n";
        let modified = "X changed\nY\n";
        let patch = diffy::create_patch(original, modified).to_string();

        let mut changes: HashMap<PathBuf, FileChange> = HashMap::new();
        changes.insert(
            abs_old.clone(),
            FileChange::Update {
                unified_diff: patch,
                move_path: Some(abs_new.clone()),
            },
        );

        let lines = create_diff_summary(
            &changes,
            PatchEventType::ApplyBegin {
                auto_approved: true,
            },
            &cwd,
            80,
        );

        snapshot_lines("apply_update_block_relativizes_path", lines, 80, 10);
    }
}<|MERGE_RESOLUTION|>--- conflicted
+++ resolved
@@ -1,9 +1,5 @@
-<<<<<<< HEAD
 use crossterm::terminal;
 // Color type is already in scope at the top of this module
-=======
-use ratatui::style::Color;
->>>>>>> a56eb481
 use ratatui::style::Modifier;
 use ratatui::style::Style;
 use ratatui::style::Stylize;
@@ -13,12 +9,8 @@
 use std::path::Path;
 use std::path::PathBuf;
 
-<<<<<<< HEAD
 use codex_core::protocol::FileChange;
 
-=======
-use crate::exec_command::relativize_to_home;
->>>>>>> a56eb481
 use crate::history_cell::PatchEventType;
 use codex_core::git_info::get_git_repo_root;
 use codex_core::protocol::FileChange;
@@ -104,19 +96,14 @@
     Context,
 }
 
-<<<<<<< HEAD
 #[allow(dead_code)]
 pub(super) fn create_diff_summary(
     title: &str,
-=======
-pub(crate) fn create_diff_summary(
->>>>>>> a56eb481
     changes: &HashMap<PathBuf, FileChange>,
     event_type: PatchEventType,
     cwd: &Path,
     wrap_cols: usize,
 ) -> Vec<RtLine<'static>> {
-<<<<<<< HEAD
     create_diff_summary_with_width(title, changes, event_type, None)
 }
 
@@ -159,15 +146,6 @@
                     Some(b'-') => dels += 1,
                     _ => {}
                 }
-=======
-    let rows = collect_rows(changes);
-    let header_kind = match event_type {
-        PatchEventType::ApplyBegin { auto_approved } => {
-            if auto_approved {
-                HeaderKind::Edited
-            } else {
-                HeaderKind::ChangeApproved
->>>>>>> a56eb481
             }
         }
         PatchEventType::ApprovalRequest => HeaderKind::ProposedChange,
@@ -238,7 +216,6 @@
         spans
     }
 
-<<<<<<< HEAD
     // Header
     let mut header_spans: Vec<RtSpan<'static>> = Vec::new();
     // Colorize title: success for apply events, keep primary for approval requests
@@ -296,70 +273,9 @@
         ));
         spans.push(RtSpan::styled(")".to_string(), Style::default().fg(crate::colors::text_dim())));
         out.push(RtLine::from(spans));
-=======
-    let render_path = |row: &Row| -> Vec<RtSpan<'static>> {
-        let mut spans = Vec::new();
-        spans.push(display_path_for(&row.path, cwd).into());
-        if let Some(move_path) = &row.move_path {
-            spans.push(format!(" → {}", display_path_for(move_path, cwd)).into());
-        }
-        spans
-    };
-
-    // Header
-    let total_added: usize = rows.iter().map(|r| r.added).sum();
-    let total_removed: usize = rows.iter().map(|r| r.removed).sum();
-    let file_count = rows.len();
-    let noun = if file_count == 1 { "file" } else { "files" };
-    let mut header_spans: Vec<RtSpan<'static>> = vec!["• ".into()];
-    match header_kind {
-        HeaderKind::ProposedChange => {
-            header_spans.push("Proposed Change".bold());
-            if let [row] = &rows[..] {
-                header_spans.push(" ".into());
-                header_spans.extend(render_path(row));
-                header_spans.push(" ".into());
-                header_spans.extend(render_line_count_summary(row.added, row.removed));
-            } else {
-                header_spans.push(format!(" to {file_count} {noun} ").into());
-                header_spans.extend(render_line_count_summary(total_added, total_removed));
-            }
-        }
-        HeaderKind::Edited => {
-            if let [row] = &rows[..] {
-                let verb = match &row.change {
-                    FileChange::Add { .. } => "Added",
-                    FileChange::Delete { .. } => "Deleted",
-                    _ => "Edited",
-                };
-                header_spans.push(verb.bold());
-                header_spans.push(" ".into());
-                header_spans.extend(render_path(row));
-                header_spans.push(" ".into());
-                header_spans.extend(render_line_count_summary(row.added, row.removed));
-            } else {
-                header_spans.push("Edited".bold());
-                header_spans.push(format!(" {file_count} {noun} ").into());
-                header_spans.extend(render_line_count_summary(total_added, total_removed));
-            }
-        }
-        HeaderKind::ChangeApproved => {
-            header_spans.push("Change Approved".bold());
-            if let [row] = &rows[..] {
-                header_spans.push(" ".into());
-                header_spans.extend(render_path(row));
-                header_spans.push(" ".into());
-                header_spans.extend(render_line_count_summary(row.added, row.removed));
-            } else {
-                header_spans.push(format!(" {file_count} {noun} ").into());
-                header_spans.extend(render_line_count_summary(total_added, total_removed));
-            }
-        }
->>>>>>> a56eb481
     }
     out.push(RtLine::from(header_spans));
 
-<<<<<<< HEAD
     let show_details = matches!(
         event_type,
         PatchEventType::ApplyBegin {
@@ -404,17 +320,6 @@
                 RtSpan::raw("    "),
                 RtSpan::styled("...", style_dim()),
             ]));
-=======
-    // For Change Approved, we only show the header summary and no per-file/diff details.
-    if matches!(header_kind, HeaderKind::ChangeApproved) {
-        return out;
-    }
-
-    for (idx, r) in rows.into_iter().enumerate() {
-        // Insert a blank separator between file chunks (except before the first)
-        if idx > 0 {
-            out.push("".into());
->>>>>>> a56eb481
         }
         // File header line (skip when single-file header already shows the name)
         let skip_file_header =
@@ -432,22 +337,16 @@
         match r.change {
             FileChange::Add { content } => {
                 for (i, raw) in content.lines().enumerate() {
-<<<<<<< HEAD
                     let ln = i + 1;
                     let cleaned = sanitize_diff_text(raw);
                     out.extend(push_wrapped_diff_line_with_width(
                         ln,
-=======
-                    out.extend(push_wrapped_diff_line(
-                        i + 1,
->>>>>>> a56eb481
                         DiffLineType::Insert,
                         &cleaned,
                         term_cols,
                     ));
                 }
             }
-<<<<<<< HEAD
             FileChange::Delete => {
                 let original = std::fs::read_to_string(path).unwrap_or_default();
                 for (i, raw) in original.lines().enumerate() {
@@ -455,12 +354,6 @@
                     let cleaned = sanitize_diff_text(raw);
                     out.extend(push_wrapped_diff_line_with_width(
                         ln,
-=======
-            FileChange::Delete { content } => {
-                for (i, raw) in content.lines().enumerate() {
-                    out.extend(push_wrapped_diff_line(
-                        i + 1,
->>>>>>> a56eb481
                         DiffLineType::Delete,
                         &cleaned,
                         term_cols,
@@ -517,21 +410,17 @@
                 }
             }
         }
-<<<<<<< HEAD
 
         // Avoid trailing blank line at the very end; only add spacing
         // when there are more files following.
         if index + 1 < total_files {
             out.push(RtLine::from(RtSpan::raw("")));
         }
-=======
->>>>>>> a56eb481
     }
 
     out
 }
 
-<<<<<<< HEAD
 /// Produce only the detailed diff lines without any file-level headers/summaries.
 /// Used by the Diff Viewer overlay where surrounding chrome already conveys context.
 #[allow(dead_code)]
@@ -543,39 +432,6 @@
 
 #[allow(dead_code)]
 fn push_wrapped_diff_line_with_width(
-=======
-fn display_path_for(path: &Path, cwd: &Path) -> String {
-    let path_in_same_repo = match (get_git_repo_root(cwd), get_git_repo_root(path)) {
-        (Some(cwd_repo), Some(path_repo)) => cwd_repo == path_repo,
-        _ => false,
-    };
-    let chosen = if path_in_same_repo {
-        pathdiff::diff_paths(path, cwd).unwrap_or_else(|| path.to_path_buf())
-    } else {
-        relativize_to_home(path).unwrap_or_else(|| path.to_path_buf())
-    };
-    chosen.display().to_string()
-}
-
-fn calculate_add_remove_from_diff(diff: &str) -> (usize, usize) {
-    if let Ok(patch) = diffy::Patch::from_str(diff) {
-        patch
-            .hunks()
-            .iter()
-            .flat_map(|h| h.lines())
-            .fold((0, 0), |(a, d), l| match l {
-                diffy::Line::Insert(_) => (a + 1, d),
-                diffy::Line::Delete(_) => (a, d + 1),
-                diffy::Line::Context(_) => (a, d),
-            })
-    } else {
-        // For unparsable diffs, return 0 for both counts.
-        (0, 0)
-    }
-}
-
-fn push_wrapped_diff_line(
->>>>>>> a56eb481
     line_number: usize,
     kind: DiffLineType,
     text: &str,
@@ -593,7 +449,6 @@
     let prefix_cols = indent.len() + ln_str.len() + gap_after_ln;
 
     let mut first = true;
-<<<<<<< HEAD
     // Continuation hanging indent equals the leading spaces of the content
     // (after the diff sign). This keeps wrapped rows aligned under the code
     // indentation.
@@ -602,12 +457,6 @@
         DiffLineType::Insert => (Some('+'), Some(style_add())),
         DiffLineType::Delete => (Some('-'), Some(style_del())),
         DiffLineType::Context => (None, None),
-=======
-    let (sign_char, line_style) = match kind {
-        DiffLineType::Insert => ('+', style_add()),
-        DiffLineType::Delete => ('-', style_del()),
-        DiffLineType::Context => (' ', style_context()),
->>>>>>> a56eb481
     };
     let mut lines: Vec<RtLine<'static>> = Vec::new();
 
@@ -615,7 +464,6 @@
         // Fit the content for the current terminal row:
         // compute how many columns are available after the prefix, then split
         // at a UTF-8 character boundary so this row's chunk fits exactly.
-<<<<<<< HEAD
         // First line includes a visible sign plus a trailing space after it.
         // Continuation lines include only the hanging space (no sign).
         // First line reserves 1 col for the sign ('+'/'-') and 1 space after it.
@@ -625,9 +473,6 @@
         let available_content_cols = term_cols
             .saturating_sub(base_prefix)
             .max(1);
-=======
-        let available_content_cols = term_cols.saturating_sub(prefix_cols + 1).max(1);
->>>>>>> a56eb481
         let split_at_byte_index = remaining_text
             .char_indices()
             .nth(available_content_cols)
@@ -637,7 +482,6 @@
         remaining_text = rest;
 
         if first {
-<<<<<<< HEAD
             let mut spans: Vec<RtSpan<'static>> = Vec::new();
             spans.push(RtSpan::raw(indent));
             spans.push(RtSpan::styled(ln_str.clone(), style_dim()));
@@ -694,24 +538,6 @@
                 line.style = line.style.bg(tint);
             }
             lines.push(line);
-=======
-            // Build gutter (indent + line number + spacing) as a dimmed span
-            let gutter = format!("{indent}{ln_str}{}", " ".repeat(gap_after_ln));
-            // Content with a sign ('+'/'-'/' ') styled per diff kind
-            let content = format!("{sign_char}{chunk}");
-            lines.push(RtLine::from(vec![
-                RtSpan::styled(gutter, style_gutter()),
-                RtSpan::styled(content, line_style),
-            ]));
-            first = false;
-        } else {
-            // Continuation lines keep a space for the sign column so content aligns
-            let gutter = format!("{indent}{} ", " ".repeat(ln_str.len() + gap_after_ln));
-            lines.push(RtLine::from(vec![
-                RtSpan::styled(gutter, style_gutter()),
-                RtSpan::styled(chunk.to_string(), line_style),
-            ]));
->>>>>>> a56eb481
         }
         if remaining_text.is_empty() {
             break;
@@ -720,23 +546,12 @@
     lines
 }
 
-<<<<<<< HEAD
 #[allow(dead_code)]
 fn style_dim() -> Style {
     Style::default().add_modifier(Modifier::DIM)
 }
 
 #[allow(dead_code)]
-=======
-fn style_gutter() -> Style {
-    Style::default().add_modifier(Modifier::DIM)
-}
-
-fn style_context() -> Style {
-    Style::default()
-}
-
->>>>>>> a56eb481
 fn style_add() -> Style {
     // Use theme success color for additions so it adapts to light/dark themes
     Style::default().fg(crate::colors::success())
@@ -891,7 +706,6 @@
         let long_line = "this is a very long line that should wrap across multiple terminal columns and continue";
 
         // Call the wrapping function directly so we can precisely control the width
-<<<<<<< HEAD
         // Use a fixed width for testing wrapping behavior
         const TEST_WRAP_WIDTH: usize = 80;
         let lines = push_wrapped_diff_line_with_width(1, DiffLineType::Insert, long_line, TEST_WRAP_WIDTH);
@@ -903,12 +717,6 @@
             (TEST_WRAP_WIDTH + 10) as u16,
             8,
         );
-=======
-        let lines = push_wrapped_diff_line(1, DiffLineType::Insert, long_line, 80);
-
-        // Render into a small terminal to capture the visual layout
-        snapshot_lines("wrap_behavior_insert", lines, 90, 8);
->>>>>>> a56eb481
     }
 
     #[test]
