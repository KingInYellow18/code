--- conflicted
+++ resolved
@@ -30,28 +30,7 @@
     /// Last time we scheduled a follow-up frame; used to throttle redraws.
     last_schedule: Cell<Instant>,
     app_event_tx: AppEventSender,
-<<<<<<< HEAD
     // We schedule frames via AppEventSender; no direct frame requester.
-=======
-    frame_requester: FrameRequester,
-}
-
-// Format elapsed seconds into a compact human-friendly form used by the status line.
-// Examples: 0s, 59s, 1m 00s, 59m 59s, 1h 00m 00s, 2h 03m 09s
-fn fmt_elapsed_compact(elapsed_secs: u64) -> String {
-    if elapsed_secs < 60 {
-        return format!("{elapsed_secs}s");
-    }
-    if elapsed_secs < 3600 {
-        let minutes = elapsed_secs / 60;
-        let seconds = elapsed_secs % 60;
-        return format!("{minutes}m {seconds:02}s");
-    }
-    let hours = elapsed_secs / 3600;
-    let minutes = (elapsed_secs % 3600) / 60;
-    let seconds = elapsed_secs % 60;
-    format!("{hours}h {minutes:02}m {seconds:02}s")
->>>>>>> ba6af23c
 }
 
 #[allow(dead_code)]
@@ -202,25 +181,7 @@
     use ratatui::backend::TestBackend;
     use tokio::sync::mpsc::unbounded_channel;
 
-<<<<<<< HEAD
-=======
-    use pretty_assertions::assert_eq;
-
-    #[test]
-    fn fmt_elapsed_compact_formats_seconds_minutes_hours() {
-        assert_eq!(fmt_elapsed_compact(0), "0s");
-        assert_eq!(fmt_elapsed_compact(1), "1s");
-        assert_eq!(fmt_elapsed_compact(59), "59s");
-        assert_eq!(fmt_elapsed_compact(60), "1m 00s");
-        assert_eq!(fmt_elapsed_compact(61), "1m 01s");
-        assert_eq!(fmt_elapsed_compact(3 * 60 + 5), "3m 05s");
-        assert_eq!(fmt_elapsed_compact(59 * 60 + 59), "59m 59s");
-        assert_eq!(fmt_elapsed_compact(3600), "1h 00m 00s");
-        assert_eq!(fmt_elapsed_compact(3600 + 60 + 1), "1h 01m 01s");
-        assert_eq!(fmt_elapsed_compact(25 * 3600 + 2 * 60 + 3), "25h 02m 03s");
-    }
-
->>>>>>> ba6af23c
+    // no extra tests added from upstream for elapsed formatting; our widget uses simple seconds
     #[test]
     fn renders_with_working_header() {
         let (tx_raw, _rx) = unbounded_channel::<AppEvent>();
